--- conflicted
+++ resolved
@@ -486,12 +486,8 @@
     };
 
     const req = {
-<<<<<<< HEAD
-      headers: new Headers(),
-=======
       url: 'http://localhost:4711/',
       headers: new Map(),
->>>>>>> 1f896ac8
     };
     const env = {
       RETURN_STACK_TRACES: true,
@@ -507,26 +503,16 @@
     };
 
     const req = {
-<<<<<<< HEAD
-      headers: new Headers({
-        upgrade: 'websocket',
-      }),
-=======
       url: 'wss://localhost:4711/',
       headers: new Map([['Upgrade', 'websocket']]),
->>>>>>> 1f896ac8
     };
     const env = {
       RETURN_STACK_TRACES: false,
     };
 
     // Mock WebSocketPair since it's not available in Node.js test environment
-<<<<<<< HEAD
-    const mockWebSocketPair = function createWebSocketPair() {
-=======
     const messages = [];
     const mockWebSocketPair = function () {
->>>>>>> 1f896ac8
       const pair = [null, null];
       pair[0] = { // client side
         readyState: 1,
