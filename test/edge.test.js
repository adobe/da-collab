--- conflicted
+++ resolved
@@ -9,17 +9,16 @@
  * OF ANY KIND, either express or implied. See the License for the specific language
  * governing permissions and limitations under the License.
  */
-<<<<<<< HEAD
-=======
 /* eslint-disable no-unused-vars */
->>>>>>> a97a2104
 import assert from 'node:assert';
 
 import defaultEdge, { DocRoom, handleApiRequest, handleErrors } from '../src/edge.js';
 import { WSSharedDoc, persistence, setYDoc } from '../src/shareddoc.js';
 
 async function sleep(ms) {
-  return new Promise(resolve => setTimeout(resolve, ms));
+  return new Promise((resolve) => {
+    setTimeout(resolve, ms);
+  });
 }
 
 function hash(str) {
@@ -36,9 +35,10 @@
 
 class MockRoom extends DocRoom {
   calls = [];
+
   handleApiCall(api, docName) {
-    this.calls.push({api, docName});
-    return new Response(null, {status: 200});
+    this.calls.push({ api, docName });
+    return new Response(null, { status: 200 });
   }
 }
 
@@ -47,98 +47,6 @@
     const expectedHash = hash('https://some.where/some/doc.html');
     const req = {
       url: 'http://localhost:9999/api/v1/deleteadmin?doc=https://some.where/some/doc.html',
-    };
-
-<<<<<<< HEAD
-    const room = new MockRoom();
-=======
-    const roomFetchCalls = [];
-    const room = {
-      fetch(url) {
-        roomFetchCalls.push(url.toString());
-        return new Response(null, { status: 200 });
-      },
-    };
->>>>>>> a97a2104
-    const rooms = {
-      idFromName(nm) { return hash(nm); },
-      // eslint-disable-next-line consistent-return
-      get(id) {
-        if (id === expectedHash) {
-          return room;
-        }
-      },
-    };
-    const env = { rooms };
-
-    const resp = await handleApiRequest(req, env);
-    assert.equal(200, resp.status);
-<<<<<<< HEAD
-    assert.deepStrictEqual(room.calls, [{
-      api: 'deleteAdmin',
-      docName: 'https://some.where/some/doc.html'
-     }
-    ])
-=======
-    assert.deepStrictEqual(roomFetchCalls, ['https://some.where/some/doc.html?api=deleteAdmin']);
->>>>>>> a97a2104
-  });
-
-  it('Test syncAdmin request without doc', async () => {
-    const req = {
-      url: 'http://localhost:12345/api/v1/syncadmin',
-    };
-    const rooms = {};
-    const env = { rooms };
-
-    const resp = await handleApiRequest(req, env);
-    assert.equal(400, resp.status, 'Doc wasnt set so should return a 400 for invalid');
-    assert.equal('Bad', await resp.text());
-  });
-
-  it('Test handle syncAdmin request', async () => {
-    const expectedHash = hash('http://foobar.com/a/b/c.html');
-    const req = {
-      url: 'http://localhost:12345/api/v1/syncadmin?doc=http://foobar.com/a/b/c.html',
-    };
-
-<<<<<<< HEAD
-    const room = new MockRoom();
-    const rooms = {
-      idFromName(nm) { return hash(nm) },
-      get(id) {
-        if (id === expectedHash) {
-          return room;
-        }
-      }
-    }
-    const env = { rooms };
-
-    const resp = await handleApiRequest(req, env);
-    assert.equal(200, resp.status);
-    assert.deepStrictEqual(room.calls, [
-      {
-        api: 'syncAdmin',
-        docName: 'http://foobar.com/a/b/c.html'
-      }
-    ]);
-  });
-
-  it('Test handle syncAdmin request (enforced shared secret)', async () => {
-    const expectedHash = hash('http://foobar.com/a/b/c.html');
-    const req = {
-      url: 'http://localhost:12345/api/v1/syncadmin?doc=http://foobar.com/a/b/c.html',
-      headers: new Headers({
-        authorization: 'token test-secret',
-      }),
-=======
-    const roomFetchCalls = [];
-    const room = {
-      fetch(url) {
-        roomFetchCalls.push(url.toString());
-        return new Response(null, { status: 200 });
-      },
->>>>>>> a97a2104
     };
 
     const room = new MockRoom();
@@ -149,75 +57,35 @@
         if (id === expectedHash) {
           return room;
         }
-<<<<<<< HEAD
-      }
-    }
-    const env = {
-      rooms,
-      COLLAB_SHARED_SECRET: 'test-secret',
-    };
-=======
       },
     };
     const env = { rooms };
->>>>>>> a97a2104
 
     const resp = await handleApiRequest(req, env);
     assert.equal(200, resp.status);
-<<<<<<< HEAD
-    assert.deepStrictEqual(room.calls, [
-      {
-        api: 'syncAdmin',
-        docName: 'http://foobar.com/a/b/c.html'
-      }
+    assert.deepStrictEqual(room.calls, [{
+      api: 'deleteAdmin',
+      docName: 'https://some.where/some/doc.html',
+    },
     ]);
-=======
-    assert.deepStrictEqual(roomFetchCalls, ['http://foobar.com/a/b/c.html?api=syncAdmin']);
->>>>>>> a97a2104
-  });
-
-
-  it('Test handle syncAdmin request (enforced shared secret, unauthorized)', async () => {
+  });
+
+  it('Test syncAdmin request without doc', async () => {
+    const req = {
+      url: 'http://localhost:12345/api/v1/syncadmin',
+    };
+    const rooms = {};
+    const env = { rooms };
+
+    const resp = await handleApiRequest(req, env);
+    assert.equal(400, resp.status, 'Doc wasnt set so should return a 400 for invalid');
+    assert.equal('Bad', await resp.text());
+  });
+
+  it('Test handle syncAdmin request', async () => {
     const expectedHash = hash('http://foobar.com/a/b/c.html');
     const req = {
       url: 'http://localhost:12345/api/v1/syncadmin?doc=http://foobar.com/a/b/c.html',
-<<<<<<< HEAD
-      headers: new Headers(),
-    };
-
-    const room = new MockRoom();
-    const rooms = {
-      idFromName(nm) { return hash(nm) },
-      get(id) {
-        if (id === expectedHash) {
-          return room;
-        }
-      }
-    }
-    const env = {
-      rooms,
-      COLLAB_SHARED_SECRET: 'test-secret',
-    };
-
-    const resp = await handleApiRequest(req, env);
-    assert.equal(401, resp.status);
-    assert.deepStrictEqual(room.calls, []);
-  });
-
-  it('Test handle syncAdmin request via default export', async () => {
-    const expectedHash = hash('http://foobar.com/a/b/c.html');
-    const req = {
-      url: 'http://localhost:12345/api/v1/syncadmin?doc=http://foobar.com/a/b/c.html'
-=======
-    };
-
-    const roomFetchCalls = [];
-    const room = {
-      fetch(url) {
-        roomFetchCalls.push(url.toString());
-        return new Response(null, { status: 200 });
-      },
->>>>>>> a97a2104
     };
 
     const room = new MockRoom();
@@ -232,18 +100,103 @@
     };
     const env = { rooms };
 
-    const resp = await defaultEdge.fetch(req, env);
+    const resp = await handleApiRequest(req, env);
     assert.equal(200, resp.status);
-<<<<<<< HEAD
     assert.deepStrictEqual(room.calls, [
       {
         api: 'syncAdmin',
-        docName: 'http://foobar.com/a/b/c.html'
-      }
+        docName: 'http://foobar.com/a/b/c.html',
+      },
     ]);
-=======
-    assert.deepStrictEqual(roomFetchCalls, ['http://foobar.com/a/b/c.html?api=syncAdmin']);
->>>>>>> a97a2104
+  });
+
+  it('Test handle syncAdmin request (enforced shared secret)', async () => {
+    const expectedHash = hash('http://foobar.com/a/b/c.html');
+    const req = {
+      url: 'http://localhost:12345/api/v1/syncadmin?doc=http://foobar.com/a/b/c.html',
+      headers: new Headers({
+        authorization: 'token test-secret',
+      }),
+    };
+
+    const room = new MockRoom();
+    const rooms = {
+      idFromName(nm) { return hash(nm); },
+      get(id) {
+        if (id === expectedHash) {
+          return room;
+        }
+        return null;
+      },
+    };
+    const env = {
+      rooms,
+      COLLAB_SHARED_SECRET: 'test-secret',
+    };
+
+    const resp = await handleApiRequest(req, env);
+    assert.equal(200, resp.status);
+    assert.deepStrictEqual(room.calls, [
+      {
+        api: 'syncAdmin',
+        docName: 'http://foobar.com/a/b/c.html',
+      },
+    ]);
+  });
+
+  it('Test handle syncAdmin request (enforced shared secret, unauthorized)', async () => {
+    const expectedHash = hash('http://foobar.com/a/b/c.html');
+    const req = {
+      url: 'http://localhost:12345/api/v1/syncadmin?doc=http://foobar.com/a/b/c.html',
+      headers: new Headers(),
+    };
+
+    const room = new MockRoom();
+    const rooms = {
+      idFromName(nm) { return hash(nm); },
+      get(id) {
+        if (id === expectedHash) {
+          return room;
+        }
+        return null;
+      },
+    };
+    const env = {
+      rooms,
+      COLLAB_SHARED_SECRET: 'test-secret',
+    };
+
+    const resp = await handleApiRequest(req, env);
+    assert.equal(401, resp.status);
+    assert.deepStrictEqual(room.calls, []);
+  });
+
+  it('Test handle syncAdmin request via default export', async () => {
+    const expectedHash = hash('http://foobar.com/a/b/c.html');
+    const req = {
+      url: 'http://localhost:12345/api/v1/syncadmin?doc=http://foobar.com/a/b/c.html',
+    };
+
+    const room = new MockRoom();
+    const rooms = {
+      idFromName(nm) { return hash(nm); },
+      // eslint-disable-next-line consistent-return
+      get(id) {
+        if (id === expectedHash) {
+          return room;
+        }
+      },
+    };
+    const env = { rooms };
+
+    const resp = await defaultEdge.fetch(req, env);
+    assert.equal(200, resp.status);
+    assert.deepStrictEqual(room.calls, [
+      {
+        api: 'syncAdmin',
+        docName: 'http://foobar.com/a/b/c.html',
+      },
+    ]);
   });
 
   it('Test unknown API', async () => {
@@ -396,13 +349,8 @@
     const dr = new DocRoom({ storage: null }, null);
 
     const req = {
-<<<<<<< HEAD
       headers: new Headers(),
-      url: 'http://localhost:4711/'
-=======
-      headers: new Map(),
       url: 'http://localhost:4711/',
->>>>>>> a97a2104
     };
     const resp = await dr.fetch(req);
     assert.equal(400, resp.status, 'Expected a Websocket');
@@ -430,6 +378,7 @@
     try {
       // Mock bindState to throw 404 error (simulating document deleted between auth and bindState)
       persistence.bindState = async () => {
+        // eslint-disable-next-line max-len
         await sleep(1); // the real bindState is async and we only reset the failed doc in the promise
         throw new Error('unable to get resource - status: 404');
       };
@@ -472,6 +421,7 @@
     try {
       // Mock bindState to throw an exception
       persistence.bindState = async (nm, d, c) => {
+        // eslint-disable-next-line max-len
         await sleep(1); // the real bindState is async and we only reset the failed doc in the promise
         throw new Error('WebSocket setup error');
       };
@@ -501,10 +451,6 @@
       // Should return 500 error due to exception in WebSocket setup
       assert.equal(500, resp.status);
       assert.equal('internal server error', await resp.text());
-<<<<<<< HEAD
-
-=======
->>>>>>> a97a2104
     } finally {
       DocRoom.newWebSocketPair = savedNWSP;
       persistence.bindState = savedBS;
@@ -524,11 +470,7 @@
     };
 
     const req = {
-<<<<<<< HEAD
-      headers: new Headers()
-=======
-      headers: new Map(),
->>>>>>> a97a2104
+      headers: new Headers(),
     };
     const res = await handleErrors(req, f);
     assert.equal(500, res.status);
@@ -540,17 +482,13 @@
     };
 
     const req = {
-<<<<<<< HEAD
       headers: new Headers({
         upgrade: 'websocket',
-      })
-=======
-      headers: new Map([['Upgrade', 'websocket']]),
->>>>>>> a97a2104
+      }),
     };
 
     // Mock WebSocketPair since it's not available in Node.js test environment
-    const mockWebSocketPair = function () {
+    const mockWebSocketPair = function createWebSocketPair() {
       const pair = [null, null];
       pair[0] = { // client side
         readyState: 1,
@@ -717,12 +655,8 @@
   it('Test handleApiRequest room object fetch exception', async () => {
     const req = {
       url: 'http://do.re.mi/https://admin.da.live/test.html',
-<<<<<<< HEAD
       headers: new Headers(),
-    }
-=======
-    };
->>>>>>> a97a2104
+    };
 
     // Mock daadmin.fetch to return a successful response
     const mockDaAdminFetch = async (url, opts) => {
@@ -748,11 +682,7 @@
 
     const env = {
       daadmin: { fetch: mockDaAdminFetch },
-<<<<<<< HEAD
-      rooms
-=======
       rooms,
->>>>>>> a97a2104
     };
 
     const res = await handleApiRequest(req, env);
@@ -762,7 +692,7 @@
 
   it('Test DocRoom newWebSocketPair', () => {
     // Mock WebSocketPair since it's not available in Node.js test environment
-    const mockWebSocketPair = function () {
+    const mockWebSocketPair = function createWebSocketPair(url, opts) {
       const pair = [null, null];
       pair[0] = { // client side
         readyState: 1,
@@ -795,10 +725,6 @@
       assert(typeof pair[1].accept === 'function');
       assert(typeof pair[1].send === 'function');
       assert(typeof pair[1].close === 'function');
-<<<<<<< HEAD
-
-=======
->>>>>>> a97a2104
     } finally {
       // Clean up the mock
       delete globalThis.WebSocketPair;
