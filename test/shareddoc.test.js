/*
 * Copyright 2024 Adobe. All rights reserved.
 * This file is licensed to you under the Apache License, Version 2.0 (the "License");
 * you may not use this file except in compliance with the License. You may obtain a copy
 * of the License at http://www.apache.org/licenses/LICENSE-2.0
 *
 * Unless required by applicable law or agreed to in writing, software distributed under
 * the License is distributed on an "AS IS" BASIS, WITHOUT WARRANTIES OR REPRESENTATIONS
 * OF ANY KIND, either express or implied. See the License for the specific language
 * governing permissions and limitations under the License.
 */
import * as Y from 'yjs';
import assert from 'assert';
import esmock from 'esmock';

import {
  closeConn, getYDoc, invalidateFromAdmin, messageListener, persistence,
  readState, setupWSConnection, setYDoc, showError, storeState, updateHandler, WSSharedDoc,
} from '../src/shareddoc.js';
import { aem2doc, doc2aem, EMPTY_DOC } from '../src/collab.js';

function isSubArray(full, sub) {
  if (sub.length === 0) {
    return true;
  }

  const candidateIdxs = [];
  for (let i = 0; i < full.length; i++) {
    if (full[i] === sub[0]) {
      candidateIdxs.push(i);
    }
  }

  nextCandidate:
  for (let i = 0; i < candidateIdxs.length; i++) {
    for (let j = 0; j < sub.length; j++) {
      if (sub[j] !== full[candidateIdxs[i] + j]) {
        break nextCandidate;
      }
    }
    return true;
  }

  return false;
}

function getAsciiChars(str) {
  const codes = [];

  const strArr = Array.from(str);
  for (const c of strArr) {
    codes.push(c.charCodeAt(0));
  }
  return codes;
}

function wait(milliseconds) {
  return new Promise((r) => {
    setTimeout(r, milliseconds);
  });
}

describe('Collab Test Suite', () => {
  it('Test updateHandler', () => {
    const conn = {
      isClosed: false,
      message: null,
      readyState: 1, // wsReadyStateOpen
      has() {
        return true;
      },
      close() {
        this.isClosed = true;
      },
      send(m) {
        this.message = m;
      },
    };

    const deleted = [];
    const conns = {
      forEach(f) {
        f(null, conn);
      },
      has(c) {
        return c === conn;
      },
      get: () => 123,
      delete(id) { deleted.push(id); },
    };

    const update = new Uint8Array([21, 31]);
    const doc = { conns };

    updateHandler(update, null, doc);

    assert(conn.isClosed === false);
    assert.deepStrictEqual(deleted, []);
    assert.deepStrictEqual(update, conn.message.slice(-2));
  });

  it('Test updateHandler closes first', () => {
    const conn1 = {
      isClosed: false,
      readyState: 42, // unknown code, causes to close
      has() {
        return true;
      },
      close() {
        this.isClosed = true;
      },
    };
    const conn2 = { ...conn1 }; // clone conn1 into conn2

    // We have multiple connections here
    const fe = (func) => {
      func(null, conn1);
      func(null, conn2);
    };

    const deleted = [];
    const conns = {
      forEach: fe,
      has(c) {
        return c === conn1 || c === conn2;
      },
      get: () => 123,
      delete(id) { deleted.push(id); },
    };

    const update = new Uint8Array([99, 98, 97, 96]);
    const doc = { conns };

    updateHandler(update, null, doc);

    assert(conn1.isClosed === true);
    assert(conn2.isClosed === true);
    assert.deepStrictEqual(deleted, [conn1, conn2]);
  });

  it('Test persistence get ok', async () => {
    const originalFetch = globalThis.fetch;
    globalThis.fetch = async (url, opts) => {
      assert.equal(url, 'https://admin.da.live/foo');
      assert.equal(opts.method, 'GET');
      assert.equal(opts.headers.get('X-DA-Initiator'), 'collab');
      return { ok: true, text: async () => 'content', status: 200, statusText: 'OK' };
    };

    try {
      const env = { DAADMIN_API: 'https://admin.da.live' };
      const result = await persistence.get('foo', undefined, env);
      assert.equal(result, 'content');
    } finally {
      globalThis.fetch = originalFetch;
    }
  });

  it('Test persistence get auth', async () => {
    const originalFetch = globalThis.fetch;
    globalThis.fetch = async (url, opts) => {
      assert.equal(url, 'https://admin.da.live/foo');
      assert.equal(opts.method, 'GET');
      assert.equal(opts.headers.get('Authorization'), 'auth');
      assert.equal(opts.headers.get('X-DA-Initiator'), 'collab');
      return { ok: true, text: async () => 'content', status: 200, statusText: 'OK' };
    };

    try {
      const env = { DAADMIN_API: 'https://admin.da.live' };
      const result = await persistence.get('foo', 'auth', env);
      assert.equal(result, 'content');
    } finally {
      globalThis.fetch = originalFetch;
    }
  });

  it('Test persistence get 404', async () => {
    const originalFetch = globalThis.fetch;
    globalThis.fetch = async (url, opts) => {
      assert.equal(url, 'https://admin.da.live/foo');
      assert.equal(opts.method, 'GET');
      assert.equal(opts.headers.get('Authorization'), 'auth');
      assert.equal(opts.headers.get('X-DA-Initiator'), 'collab');
      return { ok: false, text: async () => { throw new Error(); }, status: 404, statusText: 'Not Found' };
    };

    try {
      const env = { DAADMIN_API: 'https://admin.da.live' };
      const result = await persistence.get('foo', 'auth', env);
      assert.equal(result, null);
    } finally {
      globalThis.fetch = originalFetch;
    }
  });

  it('Test persistence get throws', async () => {
    const originalFetch = globalThis.fetch;
    globalThis.fetch = async (url, opts) => {
      assert.equal(url, 'https://admin.da.live/foo');
      assert.equal(opts.method, 'GET');
      assert.equal(opts.headers.get('Authorization'), 'auth');
      assert.equal(opts.headers.get('X-DA-Initiator'), 'collab');
      return { ok: false, text: async () => { throw new Error(); }, status: 500, statusText: 'Error' };
    };

    try {
      const env = { DAADMIN_API: 'https://admin.da.live' };
      const result = await persistence.get('foo', 'auth', env);
      assert.fail("Expected get to throw");
    } catch (error) {
      // expected
      assert(error.toString().includes('unable to get resource - status: 500'));
    } finally {
      globalThis.fetch = originalFetch;
    }
  });

  it('Test persistence put ok', async () => {
    const originalFetch = globalThis.fetch;
    globalThis.fetch = async (url, opts) => {
      assert.equal(url, 'https://admin.da.live/foo');
      assert.equal(opts.method, 'PUT');
      assert.equal(opts.headers.get('X-DA-Initiator'), 'collab');
      assert.equal(await opts.body.get('data').text(), 'test');
      return { ok: true, status: 200, statusText: 'OK - Stored'};
    };

    try {
      const conns = new Map();
      const ydoc = { name: 'foo', conns };
      const env = { DAADMIN_API: 'https://admin.da.live' };
      const result = await persistence.put(ydoc, 'test', env);
      assert(result.ok);
      assert.equal(result.status, 200);
      assert.equal(result.statusText, 'OK - Stored');
    } finally {
      globalThis.fetch = originalFetch;
    }
  });

  it('Test persistence put ok with auth', async () => {
    const originalFetch = globalThis.fetch;
    globalThis.fetch = async (url, opts) => {
      assert.equal(url, 'https://admin.da.live/foo');
      assert.equal(opts.method, 'PUT');
      assert.equal('myauth', opts.headers.get('Authorization'));
      assert.equal('collab', opts.headers.get('X-DA-Initiator'));
      assert.equal(await opts.body.get('data').text(), 'test');
      return { ok: true, status: 200, statusText: 'OK - Stored too'};
    };

    try {
      const conns = new Map();
      conns.set({ auth: 'myauth' }, new Set());
      const ydoc = { name: 'foo', conns };
      const env = { DAADMIN_API: 'https://admin.da.live' };
      const result = await persistence.put(ydoc, 'test', env);
      assert(result.ok);
      assert.equal(result.status, 200);
      assert.equal(result.statusText, 'OK - Stored too');
    } finally {
      globalThis.fetch = originalFetch;
    }
  });

  it('Test persistence readonly does not put but is ok', async () => {
    const originalFetch = globalThis.fetch;
    globalThis.fetch = async (url, opts) => {
      assert.fail('Should not be called for readonly connections');
    };

    try {
      const conns = new Map();
      const readonlyConn = { readOnly: true };
      conns.set(readonlyConn, new Set());
      const ydoc = { name: 'foo', conns };
      const env = { DAADMIN_API: 'https://admin.da.live' };
      const result = await persistence.put(ydoc, 'test', env);
      assert(result.ok);
    } finally {
      globalThis.fetch = originalFetch;
    }
  });

  it('Test persistence put auth', async () => {
    const originalFetch = globalThis.fetch;
    globalThis.fetch = async (url, opts) => {
      assert.equal(url, 'https://admin.da.live/foo');
      assert.equal(opts.method, 'PUT');
      assert.equal(opts.headers.get('Authorization'), 'auth');
      assert.equal(opts.headers.get('X-DA-Initiator'), 'collab');
      assert.equal(await opts.body.get('data').text(), 'test');
      return { ok: true, status: 200, statusText: 'okidoki'};
    };

    try {
      const conns = new Map().set({ auth: 'auth', authActions: ['read', 'write'] }, new Set());
      const ydoc = { name: 'foo', conns };
      const env = { DAADMIN_API: 'https://admin.da.live' };
      const result = await persistence.put(ydoc, 'test', env);
      assert(result.ok);
      assert.equal(result.status, 200);
      assert.equal(result.statusText, 'okidoki');
    } finally {
      globalThis.fetch = originalFetch;
    }
  });

  it('Test persistence put auth no perm', async () => {
<<<<<<< HEAD
    const fetchCalled = []
    const originalFetch = globalThis.fetch;
    globalThis.fetch = async (url, opts) => {
=======
    const fetchCalled = [];
    const daadmin = {};
    daadmin.fetch = async (url, opts) => {
>>>>>>> 01af0f46
      fetchCalled.push('true');
    };

    try {
      const conns = new Map().set({ auth: 'auth', readOnly: true }, new Set());
      const ydoc = { name: 'bar', conns };
      const env = { DAADMIN_API: 'https://admin.da.live' };
      const result = await persistence.put(ydoc, 'toast', env);
      assert(result.ok);
      assert.equal(fetchCalled.length, 0, 'Should not have called fetch');
    } finally {
      globalThis.fetch = originalFetch;
    }
  });

  it('Test persistence update does not put if no change', async () => {
    const mockDoc2Aem = () => 'Svr content';
    const pss = await esmock(
      '../src/shareddoc.js', {
        '../src/collab.js': {
          doc2aem: mockDoc2Aem
        }
      });

    pss.persistence.put = async (ydoc, content) => {
      assert.fail("update should not have happend");
    }

    const mockYDoc = {
      conns: { keys() { return [ {} ] }},
      name: 'http://foo.bar/0/123.html',
    };

    pss.persistence.put = async (ydoc, content) => {
      assert.fail("update should not have happend");
    }

    const result = await pss.persistence.update(mockYDoc, 'Svr content');
    assert.equal(result, 'Svr content');
  });

  it('Test persistence update does put if change', async () => {
    const mockDoc2Aem = () => 'Svr content update';
    const pss = await esmock(
      '../src/shareddoc.js', {
        '../src/collab.js': {
          doc2aem: mockDoc2Aem
        }
      });

    const mockYDoc = {
      conns: { keys() { return [ {} ] }},
      name: 'http://foo.bar/0/123.html',
    };

    let called = false;
    pss.persistence.put = async (ydoc, content) => {
      assert.equal(ydoc, mockYDoc);
      assert.equal(content, 'Svr content update');
      called = true;
      return { ok: true, status: 201, statusText: 'Created'};
    }

    let calledCloseCon = false;
    pss.persistence.closeConn = (doc, conn) => {
      calledCloseCon = true;
    }

    const result = await pss.persistence.update(mockYDoc, 'Svr content');
    assert.equal(result, 'Svr content update');
    assert(called);
    assert(!calledCloseCon);
  });

  async function testCloseAllOnAuthFailure(httpError) {
    const mockDoc2Aem = () => 'Svr content update';
    const pss = await esmock(
      '../src/shareddoc.js', {
        '../src/collab.js': {
          doc2aem: mockDoc2Aem
        }
      });

    const mockYDoc = {
      conns: new Map().set('foo', 'bar'),
      name: 'http://foo.bar/0/123.html',
      getMap(nm) { return nm === 'error' ? new Map() : null },
      transact: (f) => f(),
    };

    let called = false;
    pss.persistence.put = async (ydoc, content) => {
      assert.equal(ydoc, mockYDoc);
      assert.equal(content, 'Svr content update');
      called = true;
      return { ok: false, status: httpError, statusText: 'Unauthorized'};
    }

    let calledCloseCon = false;
    pss.persistence.closeConn = (doc, conn) => {
      assert.equal(doc, mockYDoc);
      assert.equal(conn, 'foo');
      calledCloseCon = true;
    }

    const result = await pss.persistence.update(mockYDoc, 'Svr content');
    assert.equal(result, 'Svr content');
    assert(called);
    assert(calledCloseCon);
  }

  it('Test persistence update closes all on auth failure', async () => {
    await testCloseAllOnAuthFailure(401);
    await testCloseAllOnAuthFailure(403);
  });

  it('Test invalidateFromAdmin', async () => {
    const docName = 'http://blah.di.blah/a/ha.html';

    const closeCalled = [];
    const conn1 = { close: () => closeCalled.push('close1') };
    const conn2 = { close: () => closeCalled.push('close2') };
    const conns = new Map();
    conns.set(conn1, new Set());
    conns.set(conn2, new Set());

    const testYDoc = new WSSharedDoc(docName);
    testYDoc.conns = conns;

    const m = setYDoc(docName, testYDoc);

    assert(m.has(docName), 'Precondition');
    invalidateFromAdmin(docName);
    assert(!m.has(docName), 'Document should have been removed from global map');

    const res1 = ['close1', 'close2'];
    const res2 = ['close2', 'close1'];
    assert(res1.toString() === closeCalled.toString()
      || res2.toString() === closeCalled.toString());
  });

  it('Test close connection', async () => {
    const awarenessEmitted = [];
    const mockDoc = {
      awareness: {
        emit(_, chg) { awarenessEmitted.push(chg); },
        name: 'http://foo.bar/q/r.html',
        states: new Map()
      },
      conns: new Map(),
    };
    mockDoc.awareness.states.set('123', null);
    const docs = setYDoc(mockDoc.name, mockDoc);

    const called = [];
    const mockConn = {
      close() { called.push('close'); }
    };
    const ids = new Set();
    ids.add('123');
    mockDoc.conns.set(mockConn, ids);

    assert.equal(0, called.length, 'Precondition');
    assert(docs.get(mockDoc.name), 'Precondition');
    closeConn(mockDoc, mockConn);
    assert.deepStrictEqual(['close'], called);
    assert.equal(0, mockDoc.conns.size);
    assert.deepStrictEqual(['123'], awarenessEmitted[0][0].removed,
      'removeAwarenessStates should be called');

    assert.equal(docs.get(mockDoc.name), undefined,
      'Document should be removed from global map');

    assert(docs.get(mockDoc.name) === undefined, 'Should have been removed from docs map');
  });

  it('Test close unknown connection', async () => {
    const mockDoc = {
      conns: new Map(),
    };

    const called = [];
    const mockConn = {
      close() { called.push('close'); }
    };

    assert.equal(0, called.length, 'Precondition');
    closeConn(mockDoc, mockConn);
    assert.deepStrictEqual(['close'], called);
  });

  it('Test bindState read from da-admin', async () => {
    const aem2DocCalled = [];
    const mockAem2Doc = (sc, yd) => aem2DocCalled.push(sc, yd);
    const pss = await esmock(
      '../src/shareddoc.js', {
        '../src/collab.js': {
          aem2doc: mockAem2Doc,
        }
      });

    const docName = 'http://lalala.com/ha/ha/ha.html';
    const testYDoc = new Y.Doc();
    const mockConn = {
      auth: 'myauth',
      authActions: ['read']
    };
    pss.setYDoc(docName, testYDoc);

    const mockStorage = { list: () => new Map() };
    const mockEnv = { DAADMIN_API: 'https://admin.da.live' };

    pss.persistence.get = async (nm, au, env) => `Get: ${nm}-${au}-${env.DAADMIN_API}`;
    const updated = new Map();
    pss.persistence.update = async (d, v) => updated.set(d, v);

    assert.equal(0, updated.size, 'Precondition');
    await pss.persistence.bindState(docName, testYDoc, mockConn, mockStorage, mockEnv);

    assert.equal(0, aem2DocCalled.length, 'Precondition, it\'s important to handle the doc setting async');

    // give the async methods a change to finish
    await wait(1500);

    assert.equal(2, aem2DocCalled.length);
    assert.equal('Get: http://lalala.com/ha/ha/ha.html-myauth-https://admin.da.live', aem2DocCalled[0]);
    assert.equal(testYDoc, aem2DocCalled[1]);
  }).timeout(5000);

  it('Test bindState gets empty doc on da-admin 404', async() => {
    const mockdebounce = (f) => async () => await f();
    const pss = await esmock(
      '../src/shareddoc.js', {
        'lodash/debounce.js': {
          default: mockdebounce
        }
      });

    const docName = 'http://foobar.com/mydoc.html';

    const ydocUpdateCB = [];
    const testYDoc = new Y.Doc();
    testYDoc.on = (ev, f) => { if (ev === 'update') ydocUpdateCB.push(f); }
    pss.setYDoc(docName, testYDoc);

    const called = [];
    const mockStorage = {
      deleteAll: async () => called.push('deleteAll'),
      list: async () => new Map(),
    };

    // When da-admin returns 404, get returns null
    pss.persistence.get = async () => null;
    const updateCalled = [];
    pss.persistence.update = async (_, cur)  => updateCalled.push(cur);

    const savedSetTimeout = globalThis.setTimeout;
    const setTimeoutCalls = [];
    try {
      globalThis.setTimeout = () => setTimeoutCalls.push('setTimeout');

      await pss.persistence.bindState(docName, testYDoc, {}, mockStorage);
    } finally {
      globalThis.setTimeout = savedSetTimeout;
    }

    assert.deepStrictEqual(['deleteAll'], called);
    assert.equal(0, setTimeoutCalls.length,
      'Should not have called setTimeout as there is no document to restore from da-admin');

    assert.equal(0, updateCalled.length, 'Precondition');
    assert.equal(2, ydocUpdateCB.length);

    await ydocUpdateCB[0]();
    await ydocUpdateCB[1]();
    assert.deepStrictEqual([EMPTY_DOC], updateCalled);
  });

  it('Test bindstate read from worker storage', async () => {
    const docName = 'https://admin.da.live/source/foo/bar.html';

    // Prepare the (mocked) storage
    const testDoc = new Y.Doc();
    testDoc.getMap('foo').set('someattr', 'somevalue');
    const storedYDoc = Y.encodeStateAsUpdate(testDoc);
    const stored = new Map();
    stored.set('docstore', storedYDoc);
    stored.set('doc', docName);

    // Create a new YDoc which will be initialised from storage
    const ydoc = new Y.Doc();
    const conn = {};
    const storage = { list: async () => stored };

    const savedGet = persistence.get;
    try {
      persistence.get = (d) => {
        if (d === docName) {
          return `
<body>
  <header></header>
  <main><div></div></main>
  <footer></footer>
</body>
`;
        }
      };

      await persistence.bindState(docName, ydoc, conn, storage);

      assert.equal('somevalue', ydoc.getMap('foo').get('someattr'));
    } finally {
      persistence.get = savedGet;
    }
  });

  it('Test bindstate falls back to daadmin on worker storage error', async () => {
    const docName = 'https://admin.da.live/source/foo/bar.html';
    const ydoc = new Y.Doc();
    setYDoc(docName, ydoc);

    const storage = { list: async () => { throw new Error('yikes') } };

    const savedGet = persistence.get;
    const savedSetTimeout = globalThis.setTimeout;
    try {
      globalThis.setTimeout = (f) => f(); // run timeout method instantly

      persistence.get = async () => `
        <body>
        <header></header>
        <main><div>From daadmin</div></main>
        <footer></footer>
        </body>`;
      await persistence.bindState(docName, ydoc, {}, storage);

      assert(doc2aem(ydoc).includes('<div><p>From daadmin</p></div>'));
    } finally {
      persistence.get = savedGet;
      globalThis.setTimeout = savedSetTimeout;
    }
  });

  it('test persistence update on storage update', async () => {
    const mockdebounce = (f) => async () => await f();
    const pss = await esmock(
      '../src/shareddoc.js', {
        'lodash/debounce.js': {
          default: mockdebounce
        }
      });

    const docName = 'https://admin.da.live/source/foo/bar.html';
    const storage = { list: async () => new Map() };
    const updObservers = [];
    const ydoc = new Y.Doc();
    ydoc.on = (ev, fun) => {
      if (ev === 'update') {
        updObservers.push(fun);
      }
    };
    pss.setYDoc(docName, ydoc);

    const savedSetTimeout = globalThis.setTimeout;
    const savedGet = pss.persistence.get;
    const savedPut = pss.persistence.put;
    try {
      globalThis.setTimeout = (f) => {
        // Restore the global function
        globalThis.setTimeout = savedSetTimeout;
        f();
      };

      pss.persistence.get = async () => '<main><div>oldcontent</div></main>';
      const putCalls = [];
      pss.persistence.put = async (yd, c) => {
        if (yd === ydoc && c.includes('newcontent')) {
          putCalls.push(c);
          return { ok: true, status: 200 };
        }
      };

      await pss.persistence.bindState(docName, ydoc, {}, storage);

      aem2doc('<main><div>newcontent</div></main>', ydoc);

      assert.equal(2, updObservers.length);
      await updObservers[0]();
      await updObservers[1]();
      assert.equal(1, putCalls.length);
      assert.equal(`<body>
  <header></header>
  <main><div><p>newcontent</p></div></main>
  <footer></footer>
</body>`, putCalls[0].trim());
    } finally {
      globalThis.setTimeout = savedSetTimeout;
      pss.persistence.get = savedGet;
      pss.persistence.put = savedPut;
    }
  });

  it('test bind to new doc doesnt set empty server content', async () => {
    const docName = 'https://admin.da.live/source/foo.html';

    const serviceBinding = {
      fetch: async (u) => {
        if (u === docName) {
          return { status: 404 };
        }
      }
    };

    const ydoc = new Y.Doc();
    ydoc.daadmin = serviceBinding;
    setYDoc(docName, ydoc);
    const conn = {};
    const storage = {
      deleteAll: async () => {},
      list: async () => new Map(),
    };

    const setTimeoutCalled = [];
    const savedSetTimeout = globalThis.setTimeout;
    try {
      globalThis.setTimeout = (f) => {
        // Restore the global function
        globalThis.setTimeout = savedSetTimeout;
        setTimeoutCalled.push('setTimeout');
        f();
      };

      await persistence.bindState(docName, ydoc, conn, storage);
      assert.equal(0, setTimeoutCalled.length, 'SetTimeout should not have been called');
    } finally {
      globalThis.setTimeout = savedSetTimeout;
    }
  });

  it('test bind to empty doc that was stored before updates ydoc', async () => {
    const docName = 'https://admin.da.live/source/foo.html';

    const originalFetch = globalThis.fetch;
    globalThis.fetch = async (url, opts) => {
      if (url.toString() === 'https://admin.da.live/source/foo.html' && opts.method === 'GET') {
        return { ok: false, status: 404, statusText: 'Not Found' };
      }
      return { ok: true, status: 200, statusText: 'OK', text: async () => 'content' };
    };

    const ydoc = new Y.Doc();
    setYDoc(docName, ydoc);
    const conn = {};
    const env = { DAADMIN_API: 'https://admin.da.live' };

    const deleteAllCalled = [];
    const stored = new Map();
    stored.set('docstore', new Uint8Array([254, 255]));
    stored.set('chunks', 17); // should be ignored
    stored.set('doc', docName);
    const storage = {
      deleteAll: async () => deleteAllCalled.push(true),
      list: async () => stored,
    };

    const setTimeoutCalled = [];
    const savedSetTimeout = globalThis.setTimeout;
    try {
      globalThis.setTimeout = (f) => {
        // Restore the global function
        globalThis.setTimeout = savedSetTimeout;
        setTimeoutCalled.push('setTimeout');
        f();
      };

      await persistence.bindState(docName, ydoc, conn, storage, env);
      assert.deepStrictEqual(deleteAllCalled, [true]);
      assert.equal(1, setTimeoutCalled.length, 'SetTimeout should have been called to update the doc');
    } finally {
      globalThis.setTimeout = savedSetTimeout;
      globalThis.fetch = originalFetch;
    }
  });

  it('test persist state in worker storage on update', async () => {
    const docName = 'https://admin.da.live/source/foo/bar.html';

    const updObservers = [];
    const ydoc = new Y.Doc();
    // mock out the 'on' function on the ydoc
    ydoc.on = (ev, fun) => {
      if (ev === 'update') {
        updObservers.push(fun);
      }
    };
    setYDoc(docName, ydoc);

    const conn = {};
    const called = [];
    const storage = {
      deleteAll: async () => called.push('deleteAll'),
      list: async () => new Map(),
      put: async (obj) => called.push(obj)
    };

    const savedSetTimeout = globalThis.setTimeout;
    const savedGet = persistence.get;
    try {
      globalThis.setTimeout = (f) => {
        // Restore the global function
        globalThis.setTimeout = savedSetTimeout;
        f();
      };
      persistence.get = async () => '<main><div>myinitial</div></main>';

      await persistence.bindState(docName, ydoc, conn, storage);
      assert(doc2aem(ydoc).includes('myinitial'));
      assert.equal(2, updObservers.length);

      ydoc.getMap('yah').set('a', 'bcd');
      await updObservers[0]();
      await updObservers[1]();

      // check that it was stored
      assert.equal(2, called.length);
      assert.equal('deleteAll', called[0]);

      const ydoc2 = new Y.Doc();
      Y.applyUpdate(ydoc2, called[1].docstore);

      assert.equal('bcd', ydoc2.getMap('yah').get('a'));
      assert(doc2aem(ydoc2).includes('myinitial'));
    } finally {
      globalThis.setTimeout = savedSetTimeout;
      persistence.get = savedGet;
    }
  });

  it('Test getYDoc', async () => {
    const savedBS = persistence.bindState;

    try {
      const bsCalls = [];
      persistence.bindState = async (dn, d, c) => {
        bsCalls.push({dn, d, c});
      };

      const docName = 'http://www.acme.org/somedoc.html';
      const mockConn = {};

      assert.equal(0, bsCalls.length, 'Precondition');
      const doc = await getYDoc(docName, mockConn, {}, {});
      assert.equal(1, bsCalls.length);
      assert.equal(bsCalls[0].dn, docName);
      assert.equal(bsCalls[0].d, doc);
      assert.equal(bsCalls[0].c, mockConn);

      const env = { DAADMIN_API: 'https://admin.da.live' };
      const doc2 = await getYDoc(docName, mockConn, env, {});
      assert.equal(1, bsCalls.length, 'Should not have called bindstate again');
      assert.equal(doc, doc2);
      // Note: In the new implementation, the environment is not bound to the document object
      // The environment is passed to functions but not stored on the document
    } finally {
      persistence.bindState = savedBS;
    }
  });

  it('Test WSSharedDoc', () => {
    const doc = new WSSharedDoc('hello');
    assert.equal(doc.name, 'hello');
    assert.equal(doc.awareness.getLocalState(), null);

    const conn = {
      isClosed: false,
      message: null,
      readyState: 1, // wsReadyStateOpen
      has() {
        return true;
      },
      close() {
        this.isClosed = true;
      },
      send(m) {
        this.message = m;
      },
    };

    doc.conns.set(conn, 'conn1');
    doc.awareness.setLocalState('foo');
    assert(conn.isClosed === false);
    const fooAsUint8Arr = new Uint8Array(getAsciiChars('foo'));
    assert(isSubArray(conn.message, fooAsUint8Arr));
  });

  it('Test WSSharedDoc awarenessHandler', () => {
    const docName = 'http://a.b.c/d.html';

    const doc = new WSSharedDoc(docName);
    doc.awareness.setLocalState('barrr');

    assert.deepStrictEqual([updateHandler], Array.from(doc._observers.get('update')));
    const ah = Array.from(doc.awareness._observers.get('update'));
    assert.equal(1, ah.length);

    assert.equal(0, doc.conns.size, 'Should not yet be any connections');

    const sentMessages = [];
    const mockConn = {
      readyState: 1, // wsReadyStateOpen
      send(m, e) { sentMessages.push({m, e}); }
    };
    doc.conns.set(mockConn, new Set());

    ah[0]({added: [], updated: [doc.clientID], removed: []}, mockConn);

    const barrAsUint8Arr = new Uint8Array(getAsciiChars('barrr'));
    assert(isSubArray(sentMessages[0].m, barrAsUint8Arr));
  });

  it('Test setupWSConnection', async () => {
    const savedBind = persistence.bindState;

    try {
      const bindCalls = [];
      persistence.bindState = async (nm, d, c, s, env) => {
        bindCalls.push({nm, d, c, s, env});
        return new Map();
      }

      const docName = 'https://somewhere.com/somedoc.html';
      const eventListeners = new Map();
      const closeCalls = [];
      const mockConn = {
        addEventListener(msg, fun) { eventListeners.set(msg, fun); },
        close() { closeCalls.push('close'); },
        readyState: 1, // wsReadyStateOpen
        send() {}
      };

      const env = { DAADMIN_API: 'https://admin.da.live' };
      const storage = { foo: 'bar' };

      assert.equal(0, bindCalls.length, 'Precondition');
      assert.equal(0, eventListeners.size, 'Precondition');
      await setupWSConnection(mockConn, docName, env, storage);

      assert.equal('arraybuffer', mockConn.binaryType);
      assert.equal(1, bindCalls.length);
      assert.equal(docName, bindCalls[0].nm);
      assert.equal(docName, bindCalls[0].d.name);
      // Note: In the new implementation, the environment is not bound to the document object
      // The environment is passed to functions but not stored on the document
      assert.equal('https://admin.da.live', bindCalls[0].env.DAADMIN_API);
      assert.equal(mockConn, bindCalls[0].c);
      assert.deepStrictEqual(storage, bindCalls[0].s)

      const closeLsnr = eventListeners.get('close');
      assert(closeLsnr);
      const messageLsnr = eventListeners.get('message');
      assert(messageLsnr);

      assert.equal(0, closeCalls.length, 'Should not yet have recorded any close calls');
      closeLsnr();
      assert.deepStrictEqual(['close'], closeCalls);
    } finally {
      persistence.bindState = savedBind;
    }
  });

  it('Test setupWSConnection sync step 1', async () => {
    const savedBind = persistence.bindState;

    try {
      persistence.bindState = async (nm, d, c, s) => new Map();

      const docName = 'https://somewhere.com/myotherdoc.html';
      const closeCalls = [];
      const sendCalls = [];
      const mockConn = {
        addEventListener() {},
        close() { closeCalls.push('close'); },
        readyState: 1, // wsReadyStateOpen
        send(m, e) { sendCalls.push({m, e}); }
      };

      const awarenessStates = new Map();
      awarenessStates.set('foo', 'blahblahblah');
      const awareness = {
        getStates: () => awarenessStates,
        meta: awarenessStates,
        states: awarenessStates
      };

      const ydoc = await getYDoc(docName, mockConn, {}, {}, true);
      ydoc.awareness = awareness;

      await setupWSConnection(mockConn, docName, {}, {});

      assert.equal(0, closeCalls.length);
      assert.equal(2, sendCalls.length);
      assert.deepStrictEqual([0, 0, 1, 0], Array.from(sendCalls[0].m));
      assert(isSubArray(sendCalls[1].m, getAsciiChars('blahblahblah')));
    } finally {
      persistence.bindState = savedBind;
    }
  });

  it('Test Sync Step1', () => {
    const connSent = [];
    const conn = {
      readyState: 0, // wsReadyState
      send(m, r) { connSent.push({m, r}); }
    };

    const emitted = [];
    const doc = new Y.Doc();
    doc.emit = (t, e) => emitted.push({t, e});
    doc.getMap('foo').set('bar', 'hello');

    const message = [0, 0, 1, 0];

    messageListener(conn, doc, new Uint8Array(message));
    assert.equal(1, connSent.length);
    assert(isSubArray(connSent[0].m, new Uint8Array(getAsciiChars('hello'))));

    for (let i = 0; i < emitted.length; i++) {
      assert(emitted[i].t !== 'error');
    }
  });

  it('Test Sync Step1 readonly connection', () => {
    const connSent = [];
    const conn = {
      readyState: 0, // wsReadyState
      send(m, r) { connSent.push({m, r}); },
      readOnly: true,
    };

    const emitted = [];
    const doc = new Y.Doc();
    doc.emit = (t, e) => emitted.push({t, e});
    doc.getMap('foo').set('bar', 'hello');

    const message = [0, 0, 1, 0];

    messageListener(conn, doc, new Uint8Array(message));
    assert.equal(1, connSent.length, "Readonly connection should still call sync step 1");
    assert(isSubArray(connSent[0].m, new Uint8Array(getAsciiChars('hello'))));

    for (let i = 0; i < emitted.length; i++) {
      assert(emitted[i].t !== 'error');
    }
  });

  const testSyncStep2 = async (doc, readonly) => {
    const ss2Called = [];
    const mockSS2 = (dec, doc) => {
      ss2Called.push({dec, doc});
   }

    const shd = await esmock(
      '../src/shareddoc.js', {
        'y-protocols/sync.js': {
          readSyncStep2: mockSS2
        }
      });

    const conn = {};
    if (readonly) {
      conn.readOnly = true;
    }

    const message = [0, 1, 1, 0];

    assert.equal(ss2Called.length, 0, 'Precondition');
    shd.messageListener(conn, doc, new Uint8Array(message));
    return ss2Called;
  };

  it('Test Sync Step2', async () => {
    const doc = new Y.Doc();
    const ss2Called = await testSyncStep2(doc, false);
    assert.equal(ss2Called.length, 1);
    assert(ss2Called[0].dec);
    assert(ss2Called[0].doc === doc);
  });

  it('Test Sync Step2 readonly connection', async () => {
    const doc = new Y.Doc();
    const ss2Called = await testSyncStep2(doc, true);
    assert.equal(ss2Called.length, 0, 'Sync step 2 should not be called for a readonly connection');
  });

  const testYjsUpdate = async (doc, readonly) => {
    const updCalled = [];
    const mockUpd = (dec, doc) => {
      updCalled.push({dec, doc});
   }

    const shd = await esmock(
      '../src/shareddoc.js', {
        'y-protocols/sync.js': {
          readUpdate: mockUpd
        }
      });

    const conn = {};
    if (readonly) {
      conn.readOnly = true;
    }

    const message = [0, 2, 1, 0];

    assert.equal(updCalled.length, 0, 'Precondition');
    shd.messageListener(conn, doc, new Uint8Array(message));
    return updCalled;
  };

  it('Test YJS Update', async () => {
    const doc = new Y.Doc();
    const updCalled = await testYjsUpdate(doc, false);
    assert.equal(updCalled.length, 1);
    assert(updCalled[0].dec);
    assert(updCalled[0].doc === doc);
  });

  it('Test YJS Update readonly connection', async () => {
    const doc = new Y.Doc();
    const updCalled = await testYjsUpdate(doc, true);
    assert.equal(updCalled.length, 0, 'YJS update should not be called for a readonly connection');
  });

  it('Test message listener awareness', () => {
    // A fabricated message
    const message = [
      1, 247, 1, 1, 187, 143, 251, 213, 14, 21, 238, 1, 123, 34, 99, 117, 114, 115, 111,
      114, 34, 58, 123, 34, 97, 110, 99, 104, 111, 114, 34, 58, 123, 34, 116, 121, 112,
      101, 34, 58, 123, 34, 99, 108, 105, 101, 110, 116, 34, 58, 51, 49, 51, 52, 57, 50,
      57, 54, 56, 55, 44, 34, 99, 108, 111, 99, 107, 34, 58, 49, 57, 125, 44, 34, 116,
      110, 97, 109, 101, 34, 58, 110, 117, 108, 108, 44, 34, 105, 116, 101, 109, 34, 58,
      123, 34, 99, 108, 105, 101, 110, 116, 34, 58, 51, 49, 51, 52, 57, 50, 57, 54, 56,
      55, 44, 34, 99, 108, 111, 99, 107, 34, 58, 50, 48, 125, 44, 34, 97, 115, 115, 111,
      99, 34, 58, 48, 125, 44, 34, 104, 101, 97, 100, 34, 58, 123, 34, 116, 121, 112,
      101, 34, 58, 123, 34, 99, 108, 105, 101, 110, 116, 34, 58, 51, 49, 51, 52, 57, 50,
      57, 54, 56, 55, 44, 34, 99, 108, 111, 99, 107, 34, 58, 49, 57, 125, 44, 34, 116,
      110, 97, 109, 101, 34, 58, 110, 117, 108, 108, 44, 34, 105, 116, 101, 109, 34, 58,
      123, 34, 99, 108, 105, 101, 110, 116, 34, 58, 51, 49, 51, 52, 57, 50, 57, 54, 56,
      55, 44, 34, 99, 108, 111, 99, 107, 34, 58, 50, 48, 125, 44, 34, 97, 115, 115, 111,
      99, 34, 58, 48, 125, 125, 125 ];

    const awarenessEmitted = [];
    const awareness = {
      emit(t, d) { awarenessEmitted.push({t, d}); },
      meta: new Map(),
      states: new Map()
    };

    const docEmitted = [];
    const doc = new Y.Doc();
    doc.awareness = awareness;
    doc.emit = (t, e) => docEmitted.push({t, e});

    const conn = {};
    messageListener(conn, doc, new Uint8Array(message));

    assert(awarenessEmitted.length > 0);
    for (let i = 0; i < awarenessEmitted.length; i++) {
      assert(awarenessEmitted[i].t === 'change' ||
        awarenessEmitted[i].t === 'update');
      assert.deepStrictEqual([3938371515], awarenessEmitted[i].d[0].added)
      assert.equal(awarenessEmitted[i].d[1], conn);
    }

    for (let i = 0; i < docEmitted.length; i++) {
      assert(docEmitted[i].t !== 'error');
    }
  });

  it('readState not chunked', async () => {
    const docName = 'http://foo.bar/doc123.html';
    const stored = new Map();
    stored.set('docstore', new Uint8Array([254, 255]));
    stored.set('chunks', 17); // should be ignored
    stored.set('doc', docName);

    const storage = { list: async () => stored };

    const data = await readState(docName, storage);
    assert.deepStrictEqual(new Uint8Array([254, 255]), data);
  });

  it('readState doc mismatch', async () => {
    const docName = 'http://foo.bar/doc123.html';
    const stored = new Map();
    stored.set('docstore', new Uint8Array([254, 255]));
    stored.set('chunks', 17); // should be ignored
    stored.set('doc', 'http://foo.bar/doc456.html');

    const storageCalled = [];
    const storage = {
      list: async () => stored,
      deleteAll: async () => storageCalled.push('deleteAll'),
    };

    const data = await readState(docName, storage);
    assert.equal(data, undefined);
    assert.deepStrictEqual(['deleteAll'], storageCalled);
  });

  it('readState chunked', async () => {
    const stored = new Map();
    stored.set('chunk_0', new Uint8Array([1, 2, 3]));
    stored.set('chunk_1', new Uint8Array([4, 5]));
    stored.set('chunks', 2);
    stored.set('doc', 'mydoc');

    const storage = { list: async () => stored };

    const data = await readState('mydoc', storage);
    assert.deepStrictEqual(new Uint8Array([1, 2, 3, 4, 5]), data);
  })

  it('storeState not chunked', async () => {
    const docName = 'https://some.where/far/away.html';
    const state = new Uint8Array([1, 2, 3, 4, 5]);

    const called = [];
    const storage = {
      deleteAll: async () => called.push('deleteAll'),
      put: (obj) => called.push(obj)
    };

    await storeState(docName, state, storage, 10);

    assert.equal(2, called.length);
    assert.equal('deleteAll', called[0]);
    assert.deepStrictEqual(state, called[1].docstore);
    assert.equal(docName, called[1].doc);
  });

  it('storeState chunked', async () => {
    const state = new Uint8Array([1, 2, 3, 4, 5, 6, 7, 8, 9]);

    const called = [];
    const storage = {
      deleteAll: async () => called.push('deleteAll'),
      put: (obj) => called.push(obj)
    };

    await storeState('somedoc', state, storage, 4);

    assert.equal(2, called.length);
    assert.equal('deleteAll', called[0]);
    assert.equal(3, called[1].chunks);
    assert.equal('somedoc', called[1].doc);
    assert.deepStrictEqual(new Uint8Array([1, 2, 3, 4]), called[1].chunk_0);
    assert.deepStrictEqual(new Uint8Array([5, 6, 7, 8]), called[1].chunk_1);
    assert.deepStrictEqual(new Uint8Array([9]), called[1].chunk_2);
  });

  it('Test showError', () => {
    const errorMap = new Map();
    const called = [];
    const mockYDoc = {
      getMap(nm) { return nm === 'error' ? errorMap : null; },
      transact(f) {
        called.push('transact');
        f();
      }
    };

    let error = new Error('foo');

    showError(mockYDoc, error);
    assert.equal('foo', errorMap.get('message'));
    assert(errorMap.get('timestamp') > 0);
    assert(errorMap.get('stack').includes('shareddoc.test.js'),
      'The stack trace should contain the name of this test file');
    assert.deepStrictEqual(['transact'], called);
  });

  it('test no empty document if daadmin fetch crashes', async () => {
    const docName = 'https://admin.da.live/source/foo/bar.html';

    const updObservers = [];
    const ydoc = new Y.Doc();
    // mock out the 'on' function on the ydoc
    ydoc.on = (ev, fun) => {
      if (ev === 'update') {
        updObservers.push(fun);
      }
    };
    setYDoc(docName, ydoc);

    const conn = {};
    const called = [];
    const storage = {
      deleteAll: async () => called.push('deleteAll'),
      list: async () => new Map(),
      put: async (obj) => called.push(obj)
    };

    const savedSetTimeout = globalThis.setTimeout;
    const savedGet = persistence.get;
    try {
      globalThis.setTimeout = (f) => {
        // Restore the global function
        globalThis.setTimeout = savedSetTimeout;
        f();
      };
      let calledGet = 0;
      persistence.get = async () => {
        if (calledGet++ > 0 ) {
          throw new Error('unexpected crash')
        }
        return `
<body>
  <header></header>
  <main><div>initial</div></main>
  <footer></footer>
</body>
`;
      };

      await persistence.bindState(docName, ydoc, conn, storage);
      // strip line breaks
      const doc2aemStr = doc2aem(ydoc).replace(/\n\s*/g, '');
      assert.notEqual(doc2aemStr, EMPTY_DOC);
      assert(doc2aemStr.includes('initial'), true);
      assert.equal(2, updObservers.length);

      ydoc.getMap('yah').set('a', 'bcd');
      await updObservers[0]();
      await updObservers[1]();

      // check that it was stored
      assert.equal(2, called.length);
      assert.equal('deleteAll', called[0]);

      const ydoc2 = new Y.Doc();
      Y.applyUpdate(ydoc2, called[1].docstore);

      assert.equal('bcd', ydoc2.getMap('yah').get('a'));
      const doc2aemStr2 = doc2aem(ydoc2).replace(/\n\s*/g, '');
      assert.notEqual(doc2aemStr2, EMPTY_DOC);
      assert(doc2aemStr2.includes('initial'), true);
    } finally {
      globalThis.setTimeout = savedSetTimeout;
      persistence.get = savedGet;
    }
  });
});<|MERGE_RESOLUTION|>--- conflicted
+++ resolved
@@ -308,15 +308,9 @@
   });
 
   it('Test persistence put auth no perm', async () => {
-<<<<<<< HEAD
-    const fetchCalled = []
+    const fetchCalled = [];
     const originalFetch = globalThis.fetch;
     globalThis.fetch = async (url, opts) => {
-=======
-    const fetchCalled = [];
-    const daadmin = {};
-    daadmin.fetch = async (url, opts) => {
->>>>>>> 01af0f46
       fetchCalled.push('true');
     };
 
