/*
 * Copyright 2024 Adobe. All rights reserved.
 * This file is licensed to you under the Apache License, Version 2.0 (the "License");
 * you may not use this file except in compliance with the License. You may obtain a copy
 * of the License at http://www.apache.org/licenses/LICENSE-2.0
 *
 * Unless required by applicable law or agreed to in writing, software distributed under
 * the License is distributed on an "AS IS" BASIS, WITHOUT WARRANTIES OR REPRESENTATIONS
 * OF ANY KIND, either express or implied. See the License for the specific language
 * governing permissions and limitations under the License.
 */
import * as Y from 'yjs';
import * as syncProtocol from 'y-protocols/sync.js';
import * as awarenessProtocol from 'y-protocols/awareness.js';

import * as encoding from 'lib0/encoding.js';
import * as decoding from 'lib0/decoding.js';
import debounce from 'lodash/debounce.js';
import { aem2doc, doc2aem, EMPTY_DOC } from './collab.js';

const wsReadyStateConnecting = 0;
const wsReadyStateOpen = 1;

// disable gc when using snapshots!
const gcEnabled = false;

<<<<<<< HEAD
const EMPTY_DOC = '<main></main>';
=======
// The local cache of ydocs
const docs = new Map();

>>>>>>> 6197114c
const messageSync = 0;
const messageAwareness = 1;
const MAX_STORAGE_KEYS = 128;
const MAX_STORAGE_VALUE_SIZE = 131072;

/**
 * Close the WebSocket connection for a document. If there are no connections left, remove
 * the ydoc from the local cache map.
 * @param {ydoc} doc - the ydoc to close the connection for.
 * @param {WebSocket} conn - the websocket connection to close.
 */
export const closeConn = (doc, conn) => {
  // eslint-disable-next-line no-console
  console.log('Closing connection for - removing awareness states', doc.name);
  if (doc.conns.has(conn)) {
    const controlledIds = doc.conns.get(conn);
    doc.conns.delete(conn);
    awarenessProtocol.removeAwarenessStates(doc.awareness, Array.from(controlledIds), null);
  }
  conn.close();
};

const send = (doc, conn, m) => {
  if (conn.readyState !== wsReadyStateConnecting && conn.readyState !== wsReadyStateOpen) {
    closeConn(doc, conn);
    return;
  }
  try {
    conn.send(m, (err) => err != null && closeConn(doc, conn));
  } catch (e) {
    closeConn(doc, conn);
  }
};

/**
 * Read the ydoc document state from durable object persistent storage. The format is as
 * in storeState function.
 * @param {string} docName - The document name
 * @param {TransactionalStorage} storage - The worker transactional storage
 * @returns {Uint8Array | undefined} - The stored state or undefined if not found
 */
export const readState = async (docName, storage) => {
  const stored = await storage.list();
  if (stored.size === 0) {
    // eslint-disable-next-line no-console
    console.log('No stored doc in persistence');
    return undefined;
  }

  if (stored.get('doc') !== docName) {
    // eslint-disable-next-line no-console
    console.log('Docname mismatch in persistence. Expected:', docName, 'found:', stored.get('doc'), 'Deleting storage');
    await storage.deleteAll();
    return undefined;
  }

  if (stored.has('docstore')) {
    // eslint-disable-next-line no-console
    console.log('Document found in persistence');
    return stored.get('docstore');
  }

  const data = [];
  for (let i = 0; i < stored.get('chunks'); i += 1) {
    const chunk = stored.get(`chunk_${i}`);

    // Note cannot use the spread operator here, as that goes via the stack and may lead to
    // stack overflow.
    for (let j = 0; j < chunk.length; j += 1) {
      data.push(chunk[j]);
    }
  }
  // eslint-disable-next-line no-console
  console.log('Document data read');
  return new Uint8Array(data);
};

/**
 * Store the document in durable object persistent storage. The document is stored as one or
 * more byte arrays. Durable persistent storage is tied to each durable object, so the storage only
 * applies to the current document.
 * The durable object storage saves an object (keys and values) but there is a limit to the size
 * of the values. So if the state is too large, it is split into chunks.
 * The layout of the stored object is as follows:
 * a. State size less than max storage value size:
 *    serialized.doc = document name
 *    serialized.docstore = state of the document
 * b. State size greater than max storage value size:
 *    serialized.doc = document name
 *    serialized.chunks = number of chunks
 *    serialized.chunk_0 = first chunk
 *    ...
 *    serialized.chunk_n = last chunk, where n = chunks - 1
 * @param {string} docName - The document name
 * @param {Uint8Array} state - The Yjs document state, as produced by Y.encodeStateAsUpdate()
 * @param {TransactionalStorage} storage - The worker transactional storage
 * @param {number} chunkSize - The chunk size
 */
export const storeState = async (docName, state, storage, chunkSize = MAX_STORAGE_VALUE_SIZE) => {
  await storage.deleteAll();

  let serialized;
  if (state.byteLength < chunkSize) {
    serialized = { docstore: state };
  } else {
    serialized = {};
    let j = 0;
    for (let i = 0; i < state.length; i += chunkSize, j += 1) {
      serialized[`chunk_${j}`] = state.slice(i, i + chunkSize);
    }

    if (j >= MAX_STORAGE_KEYS) {
      throw new Error('Object too big for worker storage');
    }

    serialized.chunks = j;
  }
  serialized.doc = docName;

  await storage.put(serialized);
};

export const showError = (ydoc, err) => {
  try {
    const em = ydoc.getMap('error');

    // Perform the change in a transaction to avoid seeing a partial error
    ydoc.transact(() => {
      em.set('timestamp', Date.now());
      em.set('message', err.message);
      em.set('stack', err.stack);
    });
  } catch (e) {
    // eslint-disable-next-line no-console
    console.error('Error showing error', e, err);
  }
};

export const persistence = {
  closeConn: closeConn.bind(this),

  /**
   * Get the document from da-admin. If da-admin doesn't have the doc, a new empty doc is
   * returned.
   * @param {string} docName - The document name
   * @param {string} auth - The authorization header
   * @param {object} daadmin - The da-admin worker service binding
   * @returns {Promise<string>} - The content of the document
   */
  get: async (docName, auth, daadmin) => {
    const initalOpts = {};
    if (auth) {
      initalOpts.headers = new Headers({ Authorization: auth });
    }
    const initialReq = await daadmin.fetch(docName, initalOpts);
    if (initialReq.ok) {
      return initialReq.text();
    } else if (initialReq.status === 404) {
      return null;
    } else {
      // eslint-disable-next-line no-console
      console.error(`Unable to get resource from da-admin: ${initialReq.status} - ${initialReq.statusText}`);
      throw new Error(`unable to get resource - status: ${initialReq.status}`);
    }
  },

  /**
   * Store the content in da-admin.
   * @param {WSSharedDoc} ydoc - The Yjs document, which among other things contains the service
   * binding to da-admin.
   * @param {string} content - The content to store
   * @returns {object} The response from da-admin.
   */
  put: async (ydoc, content) => {
    const blob = new Blob([content], { type: 'text/html' });

    const formData = new FormData();
    formData.append('data', blob);

    const opts = { method: 'PUT', body: formData };
    const keys = Array.from(ydoc.conns.keys());
    const allReadOnly = keys.length > 0 && keys.every((con) => con.readOnly === true);
    if (allReadOnly) {
      // eslint-disable-next-line no-console
      console.log('All connections are read only, not storing');
      return { ok: true };
    }
    const auth = keys
      .filter((con) => con.readOnly !== true)
      .map((con) => con.auth);

    if (auth.length > 0) {
      opts.headers = new Headers({
        Authorization: [...new Set(auth)].join(','),
        'X-DA-Initiator': 'collab',
      });
    }

    const { ok, status, statusText } = await ydoc.daadmin.fetch(ydoc.name, opts);

    return {
      ok,
      status,
      statusText,
    };
  },

  /**
   * An update to the document has been received. Store it in da-admin.
   * @param {WSSharedDoc} ydoc - the ydoc that has been updated.
   * @param {string} current - the current content of the document previously
   * obtained from da-admin
   * @returns {string} - the new content of the document in da-admin.
   */
  update: async (ydoc, current) => {
    let closeAll = false;
    try {
      const content = doc2aem(ydoc);
      if (current !== content) {
        // Only store the document if it was actually changed.
        const { ok, status, statusText } = await persistence.put(ydoc, content);

        if (!ok) {
          closeAll = (status === 401 || status === 403);
          throw new Error(`${status} - ${statusText}`);
        }

        return content;
      }
    } catch (err) {
      // eslint-disable-next-line no-console
      console.error('Failed to update document', err);
      showError(ydoc, err);
    }
    if (closeAll) {
      // We had an unauthorized from da-admin - lets reset the connections
      Array.from(ydoc.conns.keys())
        .forEach((con) => persistence.closeConn(ydoc, con));
    }
    return current;
  },

  /**
   * Bind the Ydoc to the persistence layer.
   * @param {string} docName - the name of the document
   * @param {WSSharedDoc} ydoc - the new ydoc to be bound
   * @param {WebSocket} conn - the websocket connection
   * @param {TransactionalStorage} storage - the worker transactional storage object
   */
  bindState: async (docName, ydoc, conn, storage, docsCache) => {
    let timingReadStateDuration;
    let timingDaAdminGetDuration;

    let current;
    let restored = false; // True if restored from worker storage
    try {
      let newDoc = false;
      const timingBeforeDaAdminGet = Date.now();
      current = await persistence.get(docName, conn.auth, ydoc.daadmin);
      timingDaAdminGetDuration = Date.now() - timingBeforeDaAdminGet;

      const timingBeforeReadState = Date.now();
      // Read the stored state from internal worker storage
      const stored = await readState(docName, storage);
      timingReadStateDuration = Date.now() - timingBeforeReadState;

      if (current === null) {
        if (!stored) {
          // This is a new document, it wasn't present in local storage
          newDoc = true;
        }
        // if stored has a value, the document previously existed but was deleted

        current = EMPTY_DOC;
        await storage.deleteAll();
      } else if (stored && stored.length > 0) {
        Y.applyUpdate(ydoc, stored);

        // Check if the state from the worker storage is the same as the current state in da-admin.
        // So for example if da-admin doesn't have the doc any more, or if it has been altered in
        // another way, we don't use the state of the worker storage.
        const fromStorage = doc2aem(ydoc);
        if (fromStorage === current) {
          restored = true;

          // eslint-disable-next-line no-console
          console.log('Restored from worker persistence', docName);
        }
      }

      if (newDoc === true) {
        // There is no stored state and the document is empty, which means
        // we have a new doc here, which doesn't need to be restored from da-admin
        restored = true;
      }
    } catch (error) {
      // eslint-disable-next-line no-console
      console.error('Problem restoring state from worker storage', error);
      showError(ydoc, error);
    }

    if (!restored) {
      // The doc was not restored from worker persistence, so read it from da-admin,
      // but do this async to give the ydoc some time to get synced up first. Without
      // this timeout, the ydoc can get confused which may result in duplicated content.
      // eslint-disable-next-line no-console
      console.log('Could not be restored, trying to restore from da-admin', docName);
      setTimeout(() => {
        if (ydoc === docsCache.get(docName)) {
          const rootType = ydoc.getXmlFragment('prosemirror');
          ydoc.transact(() => {
            try {
              // clear document
              rootType.delete(0, rootType.length);
              // restore from da-admin
              aem2doc(current, ydoc);

              // eslint-disable-next-line no-console
              console.log('Restored from da-admin', docName);
            } catch (error) {
              // eslint-disable-next-line no-console
              console.error('Problem restoring state from da-admin', error, current);
              showError(ydoc, error);
            }
          });
        }
      }, 1000);
    }

    ydoc.on('update', async () => {
      // Whenever we receive an update on the document store it in the local storage
      if (ydoc === docsCache.get(docName)) { // make sure this ydoc is still active
        storeState(docName, Y.encodeStateAsUpdate(ydoc), storage);
      }
    });

    ydoc.on('update', debounce(async () => {
      // If we receive an update on the document, store it in da-admin, but debounce it
      // to avoid excessive da-admin calls.
      if (ydoc === docsCache.get(docName)) {
        current = await persistence.update(ydoc, current);
      }
    }, 2000, { maxWait: 10000 }));

    const timingMap = new Map();
    timingMap.set('timingReadStateDuration', timingReadStateDuration);
    timingMap.set('timingDaAdminGetDuration', timingDaAdminGetDuration);
    return timingMap;
  },
};

export const updateHandler = (update, _origin, doc) => {
  const encoder = encoding.createEncoder();
  encoding.writeVarUint(encoder, messageSync);
  syncProtocol.writeUpdate(encoder, update);
  const message = encoding.toUint8Array(encoder);
  doc.conns.forEach((_, conn) => send(doc, conn, message));
};

/**
 * Our specialisation of the YDoc.
 */
export class WSSharedDoc extends Y.Doc {
  constructor(name) {
    super({ gc: gcEnabled });
    this.name = name;
    this.conns = new Map();
    this.awareness = new awarenessProtocol.Awareness(this);
    this.awareness.setLocalState(null);

    const awarenessChangeHandler = ({ added, updated, removed }, conn) => {
      const changedClients = added.concat(updated, removed);
      if (conn !== null) {
        const connControlledIDs = (this.conns.get(conn));
        if (connControlledIDs !== undefined) {
          added.forEach((clientID) => {
            connControlledIDs.add(clientID);
          });
          removed.forEach((clientID) => {
            connControlledIDs.delete(clientID);
          });
        }
      }
      // broadcast awareness update
      const encoder = encoding.createEncoder();
      encoding.writeVarUint(encoder, messageAwareness);
      encoding.writeVarUint8Array(encoder, awarenessProtocol
        .encodeAwarenessUpdate(this.awareness, changedClients));
      const buff = encoding.toUint8Array(encoder);
      this.conns.forEach((_, c) => {
        send(this, c, buff);
      });
    };
    this.awareness.on('update', awarenessChangeHandler);
    this.on('update', updateHandler);
  }
}

/**
 *
 * @param {string} docname - The name of the document
 * @param {WebSocket} conn - the WebSocket connection being initiated
 * @param {object} env - the durable object environment object
 * @param {TransactionalStorage} storage - the durable object storage object
 * @param {boolean} gc - whether garbage collection is enabled
 * @returns The Yjs document object, which may be shared across multiple sockets.
 */
export const createYDoc = async (docname, conn, env, storage, timingData, docsCache, gc = true) => {
  const doc = new WSSharedDoc(docname);
  doc.gc = gc;

  if (!doc.conns.get(conn)) {
    doc.conns.set(conn, new Set());
  }

  // Store the service binding to da-admin which we receive through the environment in the doc
  doc.daadmin = env.daadmin;
  doc.promise = persistence.bindState(docname, doc, conn, storage, docsCache);

  // We wait for the promise, for second and subsequent connections to the same doc, this will
  // already be resolved.
  const timings = await doc.promise;
  if (timingData) {
    timings.forEach((v, k) => timingData.set(k, v));
  }
  return doc;
};

// This read sync message handles readonly connections
const readSyncMessage = (decoder, encoder, doc, readOnly, transactionOrigin) => {
  const messageType = decoding.readVarUint(decoder);
  switch (messageType) {
    case syncProtocol.messageYjsSyncStep1:
      syncProtocol.readSyncStep1(decoder, encoder, doc);
      break;
    case syncProtocol.messageYjsSyncStep2:
      if (!readOnly) syncProtocol.readSyncStep2(decoder, doc, transactionOrigin);
      break;
    case syncProtocol.messageYjsUpdate:
      if (!readOnly) syncProtocol.readUpdate(decoder, doc, transactionOrigin);
      break;
    default:
      throw new Error('Unknown message type');
  }
  return messageType;
};

export const messageListener = (conn, doc, message) => {
  let messageType;
  try {
    const encoder = encoding.createEncoder();
    const decoder = decoding.createDecoder(message);
    messageType = decoding.readVarUint(decoder);
    switch (messageType) {
      case messageSync:
        encoding.writeVarUint(encoder, messageSync);
        readSyncMessage(decoder, encoder, doc, conn.readOnly);

        // If the `encoder` only contains the type of reply message and no
        // message, there is no need to send the message. When `encoder` only
        // contains the type of reply, its length is 1.
        if (encoding.length(encoder) > 1) {
          send(doc, conn, encoding.toUint8Array(encoder));
        }
        break;
      case messageAwareness: {
        awarenessProtocol
          .applyAwarenessUpdate(doc.awareness, decoding.readVarUint8Array(decoder), conn);
        break;
      }
      default:
        break;
    }
  } catch (err) {
    // eslint-disable-next-line no-console
    console.error(`Error in messageListener ${doc?.name} - messageType: ${messageType}`, err);
    showError(doc, err);
  }
};

/**
 * Invalidate the worker storage for the document, which will ensure that when accessed
 * the worker will fetch the latest version of the document from the da-admin.
 * Invalidation is implemented by closing all client connections to the doc, which will
 * cause it to be reinitialised when accessed.
 * @param {string} docName - The name of the document
 * @returns true if the document was found and invalidated, false otherwise.
 */
export const invalidateFromAdmin = async (ydoc) => {
  if (ydoc) {
    // eslint-disable-next-line no-console
    console.log('Invalidating document', ydoc.name);

    // As we are closing all connections, the ydoc will be removed from the docs map
    ydoc.conns.forEach((_, c) => closeConn(ydoc, c));

    return true;
  } else {
    // eslint-disable-next-line no-console
    console.log('No document to invalidate');
  }
  return false;
};

/**
 * Called when a new (Yjs) WebSocket connection is being established.
 * @param {WebSocket} conn - The WebSocket connection
 * @param {string} docName - The name of the document
 * @param {object} env - The durable object environment object
 * @param {TransactionalStorage} storage - The worker transactional storage object
 * @returns {Promise<void>} - The return value of this
 */
export const setupWSConnection = async (conn, ydoc) => {
  // eslint-disable-next-line no-param-reassign
  conn.binaryType = 'arraybuffer';

  // listen and reply to events
  conn.addEventListener('message', (message) => messageListener(conn, ydoc, new Uint8Array(message.data)));

  // Check if connection is still alive
  conn.addEventListener('close', () => {
    closeConn(ydoc, conn);
  });
  // put the following in a variables in a block so the interval handlers don't keep in in
  // scope
  {
    // send sync step 1
    let encoder = encoding.createEncoder();
    encoding.writeVarUint(encoder, messageSync);
    syncProtocol.writeSyncStep1(encoder, ydoc);
    send(ydoc, conn, encoding.toUint8Array(encoder));
    const awarenessStates = ydoc.awareness.getStates();
    if (awarenessStates.size > 0) {
      encoder = encoding.createEncoder();
      encoding.writeVarUint(encoder, messageAwareness);
      encoding.writeVarUint8Array(encoder, awarenessProtocol
        .encodeAwarenessUpdate(ydoc.awareness, Array.from(awarenessStates.keys())));
      send(ydoc, conn, encoding.toUint8Array(encoder));
    }
  }
};<|MERGE_RESOLUTION|>--- conflicted
+++ resolved
@@ -24,13 +24,6 @@
 // disable gc when using snapshots!
 const gcEnabled = false;
 
-<<<<<<< HEAD
-const EMPTY_DOC = '<main></main>';
-=======
-// The local cache of ydocs
-const docs = new Map();
-
->>>>>>> 6197114c
 const messageSync = 0;
 const messageAwareness = 1;
 const MAX_STORAGE_KEYS = 128;
