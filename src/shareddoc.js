/*
 * Copyright 2024 Adobe. All rights reserved.
 * This file is licensed to you under the Apache License, Version 2.0 (the "License");
 * you may not use this file except in compliance with the License. You may obtain a copy
 * of the License at http://www.apache.org/licenses/LICENSE-2.0
 *
 * Unless required by applicable law or agreed to in writing, software distributed under
 * the License is distributed on an "AS IS" BASIS, WITHOUT WARRANTIES OR REPRESENTATIONS
 * OF ANY KIND, either express or implied. See the License for the specific language
 * governing permissions and limitations under the License.
 */
import * as Y from 'yjs';
import * as syncProtocol from 'y-protocols/sync.js';
import * as awarenessProtocol from 'y-protocols/awareness.js';

import * as encoding from 'lib0/encoding.js';
import * as decoding from 'lib0/decoding.js';
import debounce from 'lodash/debounce.js';
import { aem2doc, doc2aem } from './collab.js';

const wsReadyStateConnecting = 0;
const wsReadyStateOpen = 1;

// disable gc when using snapshots!
const gcEnabled = false;

const docs = new Map();

const messageSync = 0;
const messageAwareness = 1;
const MAX_STORAGE_KEYS = 128;
const MAX_STORAGE_VALUE_SIZE = 131072;

export const closeConn = (doc, conn) => {
  if (doc.conns.has(conn)) {
    const controlledIds = doc.conns.get(conn);
    doc.conns.delete(conn);
    awarenessProtocol.removeAwarenessStates(doc.awareness, Array.from(controlledIds), null);

    if (doc.conns.size === 0) {
      docs.delete(doc.name);
    }
  }
  conn.close();
};

const send = (doc, conn, m) => {
  if (conn.readyState !== wsReadyStateConnecting && conn.readyState !== wsReadyStateOpen) {
    closeConn(doc, conn);
    return;
  }
  try {
    conn.send(m, (err) => err != null && closeConn(doc, conn));
  } catch (e) {
    closeConn(doc, conn);
  }
};

export const readState = async (docName, storage) => {
  const stored = await storage.list();
  if (stored.size === 0) {
    // eslint-disable-next-line no-console
    console.log('No stored doc in persistence');
    return undefined;
  }

  if (stored.get('doc') !== docName) {
    // eslint-disable-next-line no-console
    console.log('Docname mismatch in persistence. Expected:', docName, 'found:', stored.get('doc'), 'Deleting storage');
    await storage.deleteAll();
    return undefined;
  }

  if (stored.has('docstore')) {
    return stored.get('docstore');
  }

  const data = [];
  for (let i = 0; i < stored.get('chunks'); i += 1) {
    const chunk = stored.get(`chunk_${i}`);

    for (let j = 0; j < chunk.length; j += 1) {
      data.push(chunk[j]);
    }
  }
  return new Uint8Array(data);
};

export const storeState = async (docName, state, storage, chunkSize = MAX_STORAGE_VALUE_SIZE) => {
  await storage.deleteAll();

  let serialized;
  if (state.byteLength < chunkSize) {
    serialized = { docstore: state };
  } else {
    serialized = {};
    let j = 0;
    for (let i = 0; i < state.length; i += chunkSize, j += 1) {
      serialized[`chunk_${j}`] = state.slice(i, i + chunkSize);
    }

    if (j >= MAX_STORAGE_KEYS) {
      throw new Error('Object too big for worker storage');
    }

    serialized.chunks = j;
  }
  serialized.doc = docName;

  await storage.put(serialized);
};

export const showError = (ydoc, err) => {
  const em = ydoc.getMap('error');

  // Perform the change in a transaction to avoid seeing a partial error
  ydoc.transact(() => {
    em.set('timestamp', Date.now());
    em.set('message', err.message);
    em.set('stack', err.stack);
  });
};

export const persistence = {
  closeConn: closeConn.bind(this),
  get: async (docName, auth, daadmin) => {
    const initalOpts = {};
    if (auth) {
      initalOpts.headers = new Headers({ Authorization: auth });
    }
    const initialReq = await daadmin.fetch(docName, initalOpts);
    if (initialReq.ok) {
      return initialReq.text();
    } else if (initialReq.status === 404) {
      return '<main></main>';
    } else {
      // eslint-disable-next-line no-console
      console.log(`unable to get resource: ${initialReq.status} - ${initialReq.statusText}`);
      throw new Error(`unable to get resource - status: ${initialReq.status}`);
    }
  },
  put: async (ydoc, content) => {
    const blob = new Blob([content], { type: 'text/html' });

    const formData = new FormData();
    formData.append('data', blob);

    const opts = { method: 'PUT', body: formData };
    const auth = Array.from(ydoc.conns.keys())
      .map((con) => con.auth);

    if (auth.length > 0) {
      opts.headers = new Headers({
        Authorization: [...new Set(auth)].join(','),
        'X-DA-Initiator': 'collab',
      });
    }

    const { ok, status, statusText } = await ydoc.daadmin.fetch(ydoc.name, opts);

    return {
      ok,
      status,
      statusText,
    };
  },
  update: async (ydoc, current) => {
    let closeAll = false;
    try {
      const content = doc2aem(ydoc);
      if (current !== content) {
        const { ok, status, statusText } = await persistence.put(ydoc, content);

        if (!ok) {
          closeAll = status === 401;
          throw new Error(`${status} - ${statusText}`);
        }
        // eslint-disable-next-line no-console
        console.log(content);

        return content;
      }
    } catch (err) {
      // eslint-disable-next-line no-console
      console.error(err);
      showError(ydoc, err);
    }
    if (closeAll) {
      // We had an unauthorized from da-admin - lets reset the connections
      Array.from(ydoc.conns.keys())
        .forEach((con) => persistence.closeConn(ydoc, con));
    }
    return current;
  },
  bindState: async (docName, ydoc, conn, storage) => {
<<<<<<< HEAD
    let current;
=======
    let current = await persistence.get(docName, conn.auth, ydoc.daadmin);

>>>>>>> 8f692342
    let restored = false;
    try {
      current = await persistence.get(docName, conn.auth, ydoc.daadmin);

      const stored = await readState(docName, storage);
      if (stored && stored.length > 0) {
        Y.applyUpdate(ydoc, stored);

        const fromStorage = doc2aem(ydoc);
        if (fromStorage === current) {
          restored = true;

          // eslint-disable-next-line no-console
          console.log('Restored from worker persistence', docName);
        }
      }
    } catch (error) {
      // eslint-disable-next-line no-console
      console.log('Problem restoring state from worker storage', error);
      showError(ydoc, error);
    }

    if (!restored) {
      setTimeout(() => {
        if (ydoc === docs.get(docName)) {
          const rootType = ydoc.getXmlFragment('prosemirror');
          ydoc.transact(() => {
<<<<<<< HEAD
            try {
              // clear document
              rootType.delete(0, rootType.length);
              // restore from da-admin
              aem2doc(current, ydoc);

              // eslint-disable-next-line no-console
              console.log('Restored from da-admin', docName);
            } catch (error) {
              // eslint-disable-next-line no-console
              console.log('Problem restoring state from da-admin', error);
              showError(ydoc, error);
            }
=======
            // clear document
            rootType.delete(0, rootType.length);
            // restore from da-admin
            aem2doc(current, ydoc);

            // eslint-disable-next-line no-console
            console.log('Restored from da-admin', docName);
>>>>>>> 8f692342
          });
        }
      }, 1000);
    }

    ydoc.on('update', async () => {
      if (ydoc === docs.get(docName)) { // make sure this ydoc is still active
        storeState(docName, Y.encodeStateAsUpdate(ydoc), storage);
      }
    });

    ydoc.on('update', debounce(async () => {
      if (ydoc === docs.get(docName)) {
        current = await persistence.update(ydoc, current);
      }
    }, 2000, 10000));
  },
};

export const updateHandler = (update, _origin, doc) => {
  const encoder = encoding.createEncoder();
  encoding.writeVarUint(encoder, messageSync);
  syncProtocol.writeUpdate(encoder, update);
  const message = encoding.toUint8Array(encoder);
  doc.conns.forEach((_, conn) => send(doc, conn, message));
};

export class WSSharedDoc extends Y.Doc {
  constructor(name) {
    super({ gc: gcEnabled });
    this.name = name;
    this.conns = new Map();
    this.awareness = new awarenessProtocol.Awareness(this);
    this.awareness.setLocalState(null);

    const awarenessChangeHandler = ({ added, updated, removed }, conn) => {
      const changedClients = added.concat(updated, removed);
      if (conn !== null) {
        const connControlledIDs = (this.conns.get(conn));
        if (connControlledIDs !== undefined) {
          added.forEach((clientID) => {
            connControlledIDs.add(clientID);
          });
          removed.forEach((clientID) => {
            connControlledIDs.delete(clientID);
          });
        }
      }
      // broadcast awareness update
      const encoder = encoding.createEncoder();
      encoding.writeVarUint(encoder, messageAwareness);
      encoding.writeVarUint8Array(encoder, awarenessProtocol
        .encodeAwarenessUpdate(this.awareness, changedClients));
      const buff = encoding.toUint8Array(encoder);
      this.conns.forEach((_, c) => {
        send(this, c, buff);
      });
    };
    this.awareness.on('update', awarenessChangeHandler);
    this.on('update', updateHandler);
  }
}

export const getYDoc = async (docname, conn, env, storage, gc = true) => {
  let doc = docs.get(docname);
  if (doc === undefined) {
    doc = new WSSharedDoc(docname);
    doc.gc = gc;
    docs.set(docname, doc);
  }

  if (!doc.conns.get(conn)) {
    doc.conns.set(conn, new Set());
  }

  doc.daadmin = env.daadmin;
  if (!doc.promise) {
    doc.promise = persistence.bindState(docname, doc, conn, storage);
  }

  await doc.promise;
  return doc;
};

// For testing
export const setYDoc = (docname, ydoc) => docs.set(docname, ydoc);

export const messageListener = (conn, doc, message) => {
  try {
    const encoder = encoding.createEncoder();
    const decoder = decoding.createDecoder(message);
    const messageType = decoding.readVarUint(decoder);
    switch (messageType) {
      case messageSync:
        encoding.writeVarUint(encoder, messageSync);
        syncProtocol.readSyncMessage(decoder, encoder, doc, conn);

        // If the `encoder` only contains the type of reply message and no
        // message, there is no need to send the message. When `encoder` only
        // contains the type of reply, its length is 1.
        if (encoding.length(encoder) > 1) {
          send(doc, conn, encoding.toUint8Array(encoder));
        }
        break;
      case messageAwareness: {
        awarenessProtocol
          .applyAwarenessUpdate(doc.awareness, decoding.readVarUint8Array(decoder), conn);
        break;
      }
      default:
        break;
    }
  } catch (err) {
    // eslint-disable-next-line no-console
    console.error(err);
    showError(doc, err);
  }
};

export const invalidateFromAdmin = async (docName) => {
<<<<<<< HEAD
=======
  console.log('Invalidate from Admin received', docName);
>>>>>>> 8f692342
  const ydoc = docs.get(docName);
  if (ydoc) {
    // As we are closing all connections, the ydoc will be removed from the docs map
    ydoc.conns.forEach((_, c) => closeConn(ydoc, c));

    return true;
<<<<<<< HEAD
=======
  } else {
    console.log('Document not found', docName);
>>>>>>> 8f692342
  }
  return false;
};

export const setupWSConnection = async (conn, docName, env, storage) => {
  // eslint-disable-next-line no-param-reassign
  conn.binaryType = 'arraybuffer';
  // get doc, initialize if it does not exist yet
  const doc = await getYDoc(docName, conn, env, storage, true);

  // listen and reply to events
  conn.addEventListener('message', (message) => messageListener(conn, doc, new Uint8Array(message.data)));

  // Check if connection is still alive
  conn.addEventListener('close', () => {
    closeConn(doc, conn);
  });
  // put the following in a variables in a block so the interval handlers don't keep in in
  // scope
  {
    // send sync step 1
    let encoder = encoding.createEncoder();
    encoding.writeVarUint(encoder, messageSync);
    syncProtocol.writeSyncStep1(encoder, doc);
    send(doc, conn, encoding.toUint8Array(encoder));
    const awarenessStates = doc.awareness.getStates();
    if (awarenessStates.size > 0) {
      encoder = encoding.createEncoder();
      encoding.writeVarUint(encoder, messageAwareness);
      encoding.writeVarUint8Array(encoder, awarenessProtocol
        .encodeAwarenessUpdate(doc.awareness, Array.from(awarenessStates.keys())));
      send(doc, conn, encoding.toUint8Array(encoder));
    }
  }
};<|MERGE_RESOLUTION|>--- conflicted
+++ resolved
@@ -193,12 +193,7 @@
     return current;
   },
   bindState: async (docName, ydoc, conn, storage) => {
-<<<<<<< HEAD
     let current;
-=======
-    let current = await persistence.get(docName, conn.auth, ydoc.daadmin);
-
->>>>>>> 8f692342
     let restored = false;
     try {
       current = await persistence.get(docName, conn.auth, ydoc.daadmin);
@@ -226,7 +221,6 @@
         if (ydoc === docs.get(docName)) {
           const rootType = ydoc.getXmlFragment('prosemirror');
           ydoc.transact(() => {
-<<<<<<< HEAD
             try {
               // clear document
               rootType.delete(0, rootType.length);
@@ -240,15 +234,6 @@
               console.log('Problem restoring state from da-admin', error);
               showError(ydoc, error);
             }
-=======
-            // clear document
-            rootType.delete(0, rootType.length);
-            // restore from da-admin
-            aem2doc(current, ydoc);
-
-            // eslint-disable-next-line no-console
-            console.log('Restored from da-admin', docName);
->>>>>>> 8f692342
           });
         }
       }, 1000);
@@ -369,21 +354,17 @@
 };
 
 export const invalidateFromAdmin = async (docName) => {
-<<<<<<< HEAD
-=======
+  // eslint-disable-next-line no-console
   console.log('Invalidate from Admin received', docName);
->>>>>>> 8f692342
   const ydoc = docs.get(docName);
   if (ydoc) {
     // As we are closing all connections, the ydoc will be removed from the docs map
     ydoc.conns.forEach((_, c) => closeConn(ydoc, c));
 
     return true;
-<<<<<<< HEAD
-=======
   } else {
+    // eslint-disable-next-line no-console
     console.log('Document not found', docName);
->>>>>>> 8f692342
   }
   return false;
 };
