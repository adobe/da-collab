--- conflicted
+++ resolved
@@ -293,7 +293,6 @@
   });
 }
 
-<<<<<<< HEAD
 const getMetadata = (metadataTree) => {
   const attrs = {};
   if (metadataTree?.children) {
@@ -312,7 +311,7 @@
   }
   return attrs;
 };
-=======
+
 const getAttrString = (attributes) => Object.entries(attributes).map(([key, value]) => ` ${key}="${value}"`).join('');
 
 function convertCustomTagsIntoText(node, parent) {
@@ -331,7 +330,6 @@
   }
   return node;
 }
->>>>>>> fbf016d8
 
 export function aem2doc(html, ydoc) {
   if (!html) {
