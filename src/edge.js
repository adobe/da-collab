/*
 * Copyright 2025 Adobe. All rights reserved.
 * This file is licensed to you under the Apache License, Version 2.0 (the "License");
 * you may not use this file except in compliance with the License. You may obtain a copy
 * of the License at http://www.apache.org/licenses/LICENSE-2.0
 *
 * Unless required by applicable law or agreed to in writing, software distributed under
 * the License is distributed on an "AS IS" BASIS, WITHOUT WARRANTIES OR REPRESENTATIONS
 * OF ANY KIND, either express or implied. See the License for the specific language
 * governing permissions and limitations under the License.
 */
import { invalidateFromAdmin, setupWSConnection } from './shareddoc.js';

<<<<<<< HEAD
/**
 * This is the Edge Worker, built using Durable Objects!
 * ===============================
 * Required Environment
 * ===============================
 *
 * This worker, when deployed, must be configured with an environment binding:
 * - rooms: A Durable Object namespace binding mapped to the DocRoom class.
 */

/**
 * A little utility function that can wrap an HTTP request handler in a
 * try/catch and return errors to the client. You probably wouldn't want to use this in production
 * code but it is convenient when debugging and iterating.
 *
 * @param {Request} request
 * @param {function} func
=======
// This is the Edge Worker, built using Durable Objects!

// ===============================
// Required Environment
// ===============================
//
// This worker, when deployed, must be configured with an environment binding:
// * rooms: A Durable Object namespace binding mapped to the DocRoom class.

// `handleErrors()` is a little utility function that can wrap an HTTP request handler in a
// try/catch and return errors to the client. You probably wouldn't want to use this in production
// code but it is convenient when debugging and iterating.
/**
 * @param {Request} request
 * @param func
 * @returns {Promise<Response>}
>>>>>>> a97a2104
 */
export async function handleErrors(request, func) {
  try {
    return func();
  } catch (err) {
    if (request.headers.get('Upgrade') === 'websocket') {
      // Annoyingly, if we return an HTTP error in response to a WebSocket request, Chrome devtools
      // won't show us the response body! So... let's send a WebSocket response with an error
      // frame instead.
      // eslint-disable-next-line no-undef
      const pair = new WebSocketPair();
      pair[1].accept();
      pair[1].send(JSON.stringify({ error: err.stack }));
      pair[1].close(1011, 'Uncaught exception during session setup');
      return new Response(null, { status: 101, webSocket: pair[0] });
    }
    return new Response(err.stack, { status: 500 });
  }
}

/**
 * Admin APIs are forwarded to the durable object. They need the doc name as a query
 * parameter on the url.
 * @param {string} api
 * @param {URL} url
 * @param {Request} request
 * @param {Env} env
 */
async function adminAPI(api, url, request, env) {
  const doc = url.searchParams.get('doc');
  if (!doc) {
    return new Response('Bad', { status: 400 });
  }

  // check if shared token is configured and validate
  if (env.COLLAB_SHARED_SECRET) {
    if (request.headers.get('authorization') !== `token ${env.COLLAB_SHARED_SECRET}`) {
      return new Response('Unauthorized', { status: 401 });
    }
  }

  const id = env.rooms.idFromName(doc);

  // eslint-disable-next-line no-console
  console.log('[worker] - Admin API', doc);

  const roomObject = env.rooms.get(id);
  // TODO: check for roomObject === null ?
  // note, that we cannot call DocRoom.handleApiCall directly w/o enabling
  // RPC on on the durable objects.
  const apiUrl = new URL(doc);
  apiUrl.searchParams.set('api', api);
  return roomObject.fetch(new Request(apiUrl));
}

/**
 * A simple Ping API to check that the worker responds.
 * @param {Env} env
 */
function ping(env) {
  const adminsb = env.daadmin !== undefined ? '"da-admin"' : '';

  const json = `{
  "status": "ok",
  "service_bindings": [${adminsb}]
}
`;
  return new Response(json, { status: 200 });
}

/** Handle the API calls. Supported API calls right now are:
 * /ping - returns a simple JSON response to check that the worker is up.
 * /syncadmin - sync the doc state with the state of da-admin. Any internal state
 *              for this document in the worker is cleared.
 * /deleteadmin - the document is deleted and should be removed from the worker internal state.
 * @param {URL} url - The request url
 * @param {Request} request - The request object
 * @param {Env} env - The worker environment
 * @return {Promise<Response>}
 */
async function handleApiCall(url, request, env) {
  switch (url.pathname) {
    case '/api/v1/ping':
      return ping(env);
    case '/api/v1/syncadmin':
      return adminAPI('syncAdmin', url, request, env);
    case '/api/v1/deleteadmin':
      return adminAPI('deleteAdmin', url, request, env);
    default:
      return new Response('Bad Request', { status: 400 });
  }
}

<<<<<<< HEAD
/**
 * This is where the requests for the worker come in. They can either be pure API requests or
 * requests to set up a session with a Durable Object through a Yjs WebSocket.
 *
 * @param request
 * @param env
 * @returns {Promise<*|Response>}
=======
// This is where the requests for the worker come in. They can either be pure API requests or
// requests to set up a session with a Durable Object through a Yjs WebSocket.
/**
 * @param {Request} request
 * @param {Env} env
 * @returns {Promise<Response>}
>>>>>>> a97a2104
 */
export async function handleApiRequest(request, env) {
  let timingDaAdminHeadDuration;
  const timingStartTime = Date.now();

  // We've received a pure API request - handle it and return.
  const url = new URL(request.url);
  if (url.pathname.startsWith('/api/')) {
    return handleApiCall(url, request, env);
  }

  let authActions;
  const auth = url.searchParams.get('Authorization');

  // We need to massage the path somewhat because on connections from localhost safari sends
  // a path with only one slash for some reason.
  let docName = request.url.substring(new URL(request.url).origin.length + 1)
    .replace('https:/admin.da.page', 'https://admin.da.page')
    .replace('https:/admin.da.live', 'https://admin.da.live')
    .replace('http:/localhost', 'http://localhost');

  if (docName.indexOf('?') > 0) {
    docName = docName.substring(0, docName.indexOf('?'));
  }

  // Make sure we only work with da.live, da.page or localhost
  if (!docName.startsWith('https://admin.da.live/')
      && !docName.startsWith('https://admin.da.page/')
      && !docName.startsWith('https://stage-admin.da.live/')
      && !docName.startsWith('http://localhost:')) {
    return new Response('unable to get resource', { status: 404 });
  }

  // Check if we have the authorization for the room (this is a poor man's solution as right now
  // only da-admin knows).
  try {
    const opts = { method: 'HEAD' };
    if (auth) {
      opts.headers = new Headers({ Authorization: auth });
    }

    const timingBeforeDaAdminHead = Date.now();
    const initialReq = await env.daadmin.fetch(docName, opts);

    timingDaAdminHeadDuration = Date.now() - timingBeforeDaAdminHead;

    if (!initialReq.ok) {
      // eslint-disable-next-line no-console
      console.log(`[worker] Unable to get resource ${docName}: ${initialReq.status} - ${initialReq.statusText}`);
      return new Response('unable to get resource', { status: initialReq.status });
    }

    // this seems to be required by CloudFlare to consider the request as completed
    await initialReq.text();

    const daActions = initialReq.headers.get('X-da-actions') ?? '';
    [, authActions] = daActions.split('=');
  } catch (err) {
    // eslint-disable-next-line no-console
    console.error(`[worker] Unable to handle API request ${docName}`, err);
    return new Response('unable to get resource', { status: 500 });
  }

  try {
    const timingBeforeDocRoomGet = Date.now();
    // Each Durable Object has a 256-bit unique ID. Route the request based on the path.
    const id = env.rooms.idFromName(docName);

    // Get the Durable Object stub for this room! The stub is a client object that can be used
    // to send messages to the remote Durable Object instance. The stub is returned immediately;
    // there is no need to await it. This is important because you would not want to wait for
    // a network round trip before you could start sending requests. Since Durable Objects are
    // created on-demand when the ID is first used, there's nothing to wait for anyway; we know
    // an object will be available somewhere to receive our requests.
    const roomObject = env.rooms.get(id);
    const timingDocRoomGetDuration = Date.now() - timingBeforeDocRoomGet;

    // eslint-disable-next-line no-console
    console.log('[worker] Fecthing', docName);

    const headers = [...request.headers,
      ['X-collab-room', docName],
      ['X-timing-start', timingStartTime],
      ['X-timing-da-admin-head-duration', timingDaAdminHeadDuration],
      ['X-timing-docroom-get-duration', timingDocRoomGetDuration],
      ['X-auth-actions', authActions],
    ];
    if (auth) {
      headers.push(['Authorization', auth]);
    }
    const req = new Request(new URL(docName), { headers });
    // Send the request to the Durable Object. The `fetch()` method of a Durable Object stub has the
    // same signature as the global `fetch()` function, but the request is always sent to the
    // object, regardless of the hostname in the request's URL.
    return await roomObject.fetch(req);
  } catch (err) {
    // eslint-disable-next-line no-console
    console.error(`[worker] Error fetching the doc from the room ${docName}`, err);
    return new Response('unable to get resource', { status: 500 });
  }
}

// In modules-syntax workers, we use `export default` to export our script's main event handlers.
// This is the main entry point for the worker.
export default {
  /**
   * @param {Request} request
   * @param {Env} env
   * @returns {Promise<Response>}
   */
  async fetch(request, env) {
    return handleErrors(request, async () => handleApiRequest(request, env));
  },
};

// =======================================================================================
// The Durable Object Class

/**
 * Implements a Durable Object that coordinates an individual doc room. Participants
 * connect to the room using WebSockets, and the room broadcasts messages from each participant
 * to all others.
 *
 * @tpye {Fetcher}
 */
export class DocRoom {
  constructor(controller, env) {
    // `controller.storage` provides access to our durable storage. It provides a simple KV
    // get()/put() interface.
    this.storage = controller?.storage;

    // `env` is our environment bindings (discussed earlier).
    this.env = env;
    this.id = controller?.id?.toString() || `no-controller-${new Date().getTime()}`;
  }

  /**
   * Handle the API calls. Supported API calls right now are to sync the doc with the da-admin
   * state or to indicate that the document has been deleted from da-admin.
   * The implementation of these two is currently identical.
   * @param {string} api
   * @param {string} docName
   * @param {Request} request
   * @returns {Promise<*>}
   */
  // eslint-disable-next-line class-methods-use-this,no-unused-vars
  async handleApiCall(api, docName, request) {
    switch (api) {
      case 'deleteAdmin':
        if (await invalidateFromAdmin(docName)) {
          return new Response(null, { status: 204 });
        } else {
          return new Response('Not Found', { status: 404 });
        }
      case 'syncAdmin':
        if (await invalidateFromAdmin(docName)) {
          return new Response('OK', { status: 200 });
        } else {
          return new Response('Not Found', { status: 404 });
        }
      default:
        return new Response('Invalid API', { status: 400 });
    }
  }

  // Isolated for testing
  static newWebSocketPair() {
    // eslint-disable-next-line no-undef
    return new WebSocketPair();
  }

  /**
   * The system will call fetch() whenever an HTTP request is sent to this Object. Such requests
   * can only be sent from other Worker code, such as the code above; these requests don't come
   * directly from the internet. In the future, we will support other formats than HTTP for these
   * communications, but we started with HTTP for its familiarity.
   *
   * Note that strangely enough in a unit testing env returning a Response with status 101 isn't
   * allowed by the runtime, so we can set an alternative 'success' code here for testing.
   * @param {Request} request
   * @param {object} _opts
   * @param {Number} successCode
   * @returns {Promise<Response>}
   */
  async fetch(request, _opts, successCode = 101) {
    try {
      // If it's a pure API call then handle it and return.
      const url = new URL(request.url);
      const api = url.searchParams.get('api');
      if (api) {
        url.searchParams.delete('api');
        return this.handleApiCall(api, url.href, request);
      }

      // If we get here, we're expecting this to be a WebSocket request.
      if (request.headers.get('Upgrade') !== 'websocket') {
        return new Response('expected websocket', { status: 400 });
      }
      const auth = request.headers.get('Authorization');
      const authActions = request.headers.get('X-auth-actions') ?? '';
      const docName = request.headers.get('X-collab-room');

      if (!docName) {
        return new Response('expected docName', { status: 400 });
      }

      const timingBeforeSetupWebsocket = Date.now();
      // To accept the WebSocket request, we create a WebSocketPair (which is like a socketpair,
      // i.e. two WebSockets that talk to each other), we return one end of the pair in the
      // response, and we operate on the other end. Note that this API is not part of the
      // Fetch API standard; unfortunately, the Fetch API / Service Workers specs do not define
      // any way to act as a WebSocket server today.
      const pair = DocRoom.newWebSocketPair();

      // We're going to take pair[1] as our end, and return pair[0] to the client.
      const timingData = await this.handleSession(pair[1], docName, auth, authActions);
      const timingSetupWebSocketDuration = Date.now() - timingBeforeSetupWebsocket;

      const reqHeaders = request.headers;
      const respheaders = new Headers();
      respheaders.set('X-1-timing-da-admin-head-duration', reqHeaders.get('X-timing-da-admin-head-duration'));
      respheaders.set('X-2-timing-docroom-get-duration', reqHeaders.get('X-timing-docroom-get-duration'));
      respheaders.set('X-4-timing-da-admin-get-duration', timingData.get('timingDaAdminGetDuration'));
      respheaders.set('X-5-timing-read-state-duration', timingData.get('timingReadStateDuration'));
      respheaders.set('X-7-timing-setup-websocket-duration', timingSetupWebSocketDuration);
      respheaders.set('X-9-timing-full-duration', Date.now() - reqHeaders.get('X-timing-start'));

      // Now we return the other end of the pair to the client.
      return new Response(null, { status: successCode, headers: respheaders, webSocket: pair[0] });
    } catch (err) {
      // eslint-disable-next-line no-console
      console.error('[docroom] Error while fetching', err);
      return new Response('internal server error', { status: 500 });
    }
  }

  /**
   * Implements our WebSocket-based protocol.
   * @param {WebSocket} webSocket - The WebSocket connection to the client
   * @param {string} docName - The document name
   * @param {string} auth - The authorization header
   * @param {string} authActions
   */
  async handleSession(webSocket, docName, auth, authActions) {
    // Accept our end of the WebSocket. This tells the runtime that we'll be terminating the
    // WebSocket in JavaScript, not sending it elsewhere.
    webSocket.accept();
    // eslint-disable-next-line no-param-reassign
    webSocket.auth = auth;

    if (!authActions.split(',').includes('write')) {
      // eslint-disable-next-line no-param-reassign
      webSocket.readOnly = true;
    }
    // eslint-disable-next-line no-console
    console.log(`[docroom] Setting up WSConnection for ${docName} with auth(${webSocket.auth
      ? webSocket.auth.substring(0, webSocket.auth.indexOf(' ')) : 'none'})`);

    const timingData = await setupWSConnection(webSocket, docName, this.env, this.storage);
    return timingData;
  }
}<|MERGE_RESOLUTION|>--- conflicted
+++ resolved
@@ -11,7 +11,6 @@
  */
 import { invalidateFromAdmin, setupWSConnection } from './shareddoc.js';
 
-<<<<<<< HEAD
 /**
  * This is the Edge Worker, built using Durable Objects!
  * ===============================
@@ -29,24 +28,6 @@
  *
  * @param {Request} request
  * @param {function} func
-=======
-// This is the Edge Worker, built using Durable Objects!
-
-// ===============================
-// Required Environment
-// ===============================
-//
-// This worker, when deployed, must be configured with an environment binding:
-// * rooms: A Durable Object namespace binding mapped to the DocRoom class.
-
-// `handleErrors()` is a little utility function that can wrap an HTTP request handler in a
-// try/catch and return errors to the client. You probably wouldn't want to use this in production
-// code but it is convenient when debugging and iterating.
-/**
- * @param {Request} request
- * @param func
- * @returns {Promise<Response>}
->>>>>>> a97a2104
  */
 export async function handleErrors(request, func) {
   try {
@@ -140,7 +121,6 @@
   }
 }
 
-<<<<<<< HEAD
 /**
  * This is where the requests for the worker come in. They can either be pure API requests or
  * requests to set up a session with a Durable Object through a Yjs WebSocket.
@@ -148,14 +128,6 @@
  * @param request
  * @param env
  * @returns {Promise<*|Response>}
-=======
-// This is where the requests for the worker come in. They can either be pure API requests or
-// requests to set up a session with a Durable Object through a Yjs WebSocket.
-/**
- * @param {Request} request
- * @param {Env} env
- * @returns {Promise<Response>}
->>>>>>> a97a2104
  */
 export async function handleApiRequest(request, env) {
   let timingDaAdminHeadDuration;
